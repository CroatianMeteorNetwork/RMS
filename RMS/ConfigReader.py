--- conflicted
+++ resolved
@@ -28,14 +28,10 @@
     from ConfigParser import NoOptionError, RawConfigParser
     FileNotFoundError = IOError  # Map FileNotFoundError to IOError in Python 2
 
-<<<<<<< HEAD
-
 # Used to determine if ML filtering is available
 TFLITE_AVAILABLE = False
 
-=======
 # Used to determine detection parameters which will change in ML filtering is available
->>>>>>> 4ab05b03
 try:
     from tflite_runtime.interpreter import Interpreter
     TFLITE_AVAILABLE = True
