--- conflicted
+++ resolved
@@ -10,27 +10,20 @@
 log = getLogger("logger")
 
 
-def switchCameraMode(config, daytime_mode, camera_mode_switch_trigger):
+def switchCameraMode(config, daytime_mode, switchCameraModeNow):
     """
-    Attempt to switch the camera to the given mode_string ('SwitchDayTime' or 'SwitchNightTime')
-    
+    Attempt to switch the camera to 'day' or 'night' using external JSON-based mode definitions.
+
     Arguments:
-        config: The RMS config object
+        config: RMS config object
+        daytime_mode: multiprocessing.Value(bool) indicating day/night
+        switchCameraModeNow: multiprocessing.Value(bool) flag to trigger switching
     """
-<<<<<<< HEAD
     mode_name = "day" if daytime_mode.value else "night"
 
     mode_path = config.camera_settings_path
-=======
-    if daytime_mode.value:
-        mode_string = "SwitchDayTime"
-    else:
-        mode_string = "SwitchNightTime"
->>>>>>> 195e151c
 
-    # Attempt the actual camera mode switch
     try:
-<<<<<<< HEAD
         if not os.path.exists(mode_path):
             raise FileNotFoundError("Mode file {} not found.".format(mode_path))
 
@@ -48,16 +41,12 @@
         # After successful camera mode switching, don't keep trying
         switchCameraModeNow.value = False
         log.info("Successfully switched camera mode to %s", mode_name)
-=======
-        cc.cameraControlV2(config, mode_string)
-        camera_mode_switch_trigger.value = False
-        log.info("Successfully switched camera mode to %s", mode_string)
->>>>>>> 195e151c
 
     except Exception as e:
-        log.warning("Camera switch to %s failed: %s. Will retry later.", mode_string, e)
-        camera_mode_switch_trigger.value = True
+        log.warning("Camera switch to %s mode failed: %s. Will retry later.", mode_name, e)
 
+        # After failure, retry on next opportunity
+        switchCameraModeNow.value = True
 
 
 # Function to switch capture between day and night modes
