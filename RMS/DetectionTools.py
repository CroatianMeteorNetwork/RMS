--- conflicted
+++ resolved
@@ -25,112 +25,7 @@
 log = logging.getLogger("logger")
 
 
-<<<<<<< HEAD
-=======
-def loadImageCalibration(dir_path, config, dtype=None, byteswap=False):
-    """ Load the mask, dark and flat. 
-    
-    Arguments:
-        dir_path: [str] Path to the directory with calibration.
-        config: [ConfigStruct]
-
-    Keyword arguments:
-        dtype: [object] Numpy array dtype for the image. None by default, if which case it will be determined
-            from the input image.
-        byteswap: [bool] If the dark and flat should be byteswapped. False by default, and should be True for
-            UWO PNGs.
-
-    Return:
-        mask, dark, flat_struct: [tuple of ndarrays]
-    """
-
-    mask_path = None
-    mask = None
-
-    # Try loading the mask from CaptureFiles directory
-    if os.path.exists(os.path.join(dir_path, config.mask_file)):
-        mask_path = os.path.join(dir_path, config.mask_file)
-
-    # Try loading the default mask
-    elif os.path.exists(os.path.join(config.config_file_path, config.mask_file)):
-        mask_path = os.path.join(config.config_file_path, config.mask_file)
-
-    # Load the mask if given
-    if mask_path:
-        
-        mask = MaskImage.loadMask(mask_path)
-
-        # If the mask is all white, set it to None
-        if (mask is not None) and np.all(mask.img == 255):
-            print('Mask is all white, setting it to None.')
-            mask = None
-
-    if mask is not None:
-        print('Loaded mask:', mask_path)
-        log.info('Loaded mask: {:s}'.format(mask_path))
-
-    else:
-        log.info('No mask file has been found.')
-
-
-
-
-    # Try loading the dark frame
-    dark = None
-    if config.use_dark:
-
-        dark_path = None
-
-        # Check if dark is in the data directory
-        if os.path.exists(os.path.join(dir_path, config.dark_file)):
-            dark_path = os.path.join(dir_path, config.dark_file)
-
-        # Try loading the default dark
-        elif os.path.exists(config.dark_file):
-            dark_path = os.path.abspath(config.dark_file)
-
-        if dark_path is not None:
-
-            # Load the dark
-            dark = Image.loadDark(*os.path.split(dark_path), dtype=dtype, byteswap=byteswap)
-
-        if dark is not None:
-            print('Loaded dark:', dark_path)
-            log.info('Loaded dark: {:s}'.format(dark_path))
-
-
-
-    # Try loading a flat field image
-    flat_struct = None
-    if config.use_flat:
-
-        flat_path = None
-        
-        # Check if there is flat in the data directory
-        if os.path.exists(os.path.join(dir_path, config.flat_file)):
-            flat_path = os.path.join(dir_path, config.flat_file)
-            
-        # Try loading the default flat
-        elif os.path.exists(config.flat_file):
-            flat_path = os.path.abspath(config.flat_file)
-
-        if flat_path is not None:
-            
-            # Load the flat
-            flat_struct = Image.loadFlat(*os.path.split(flat_path), dtype=dtype, byteswap=byteswap)
-
-
-        if flat_struct is not None:
-            print('Loaded flat:', flat_path)
-            log.info('Loaded flat: {:s}'.format(flat_path))
-
-
-
-    return mask, dark, flat_struct
-
-
-
->>>>>>> 13906c76
+
 def binImageCalibration(config, mask, dark, flat_struct):
     """ Bin the calibration images. """
 
