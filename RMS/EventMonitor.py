--- conflicted
+++ resolved
@@ -1698,11 +1698,9 @@
                     log.info("Upload of {} - attempt no {} was successful".format(event_monitor_directory, retry))
                     # set to the fast check rate after an upload, unless already set to run faster than that, possibly for future event reporting
                     self.check_interval = self.syscon.event_monitor_check_interval_fast if self.check_interval > self.syscon.event_monitor_check_interval_fast else self.check_interval
-<<<<<<< HEAD
+
                     log.info("Now checking at {:.1f} minute intervals".format(self.check_interval))
-=======
-                    log.info("Now checking at {:2.2f} minute intervals".format(self.check_interval))
->>>>>>> e0e38c9e
+
                     # Exit loop if upload was successful
                     break
                 else:
@@ -1735,7 +1733,7 @@
         future_events = 0
         for observed_event in unprocessed:
 
-<<<<<<< HEAD
+
             # check to see if the end of this event is in the future, if it is then do not process
             # if the end of the event is before the next scheduled execution of event monitor loop,
             # then set the loop to execute after the event ends
@@ -1759,21 +1757,7 @@
                 else:
                     log.info("Check interval is set to {:.1f} minutes, end of future event {:.1f} minutes away, no action required"
                              .format(float(self.check_interval),time_until_event_end_seconds / 60 ))
-=======
-            # Check to see if the end of this event is in the future, if it is then do not process
-            # If the end of the event is before the next scheduled execution of event monitor loop, then set the loop to execute after the event ends
-            if convertGMNTimeToPOSIX(observed_event.dt) + datetime.timedelta(seconds=int(observed_event.time_tolerance)) > datetime.datetime.utcnow():
-                time_until_event_end_seconds = (convertGMNTimeToPOSIX(observed_event.dt) -
-                                                    datetime.datetime.utcnow() +
-                                                    datetime.timedelta(seconds=int(observed_event.time_tolerance))).total_seconds()
-                log.info("The end of event at {} is in the future by {:.2f} seconds".format(observed_event.dt, time_until_event_end_seconds))
-                if time_until_event_end_seconds < float(self.check_interval) * 60:
-                    log.info("Check interval is set to {:.2f} seconds, however end of future event is only {:.2f} seconds away".format(float(self.check_interval) * 60,time_until_event_end_seconds))
-                    self.check_interval = float((time_until_event_end_seconds + (random.randint(20,60))) / 60 )
-                    log.info("Check interval set to {:.2f} seconds, so that future event is reported quickly".format(float(self.check_interval) * 60))
-                else:
-                    log.info("Check interval is set to {:.2f} seconds, end of future event {:.2f} seconds away, no action required".format(float(self.check_interval) * 60,time_until_event_end_seconds))
->>>>>>> e0e38c9e
+
                 continue
 
 
