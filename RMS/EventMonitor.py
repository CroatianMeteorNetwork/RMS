# RPi Meteor Station
# Copyright (C) 2023
#
# This program is free software: you can redistribute it and/or modify
# it under the terms of the GNU General Public License as published by
# the Free Software Foundation, either version 3 of the License, or
# (at your option) any later version.
#
# This program is distributed in the hope that it will be useful,
# but WITHOUT ANY WARRANTY; without even the implied warranty of
# MERCHANTABILITY or FITNESS FOR A PARTICULAR PURPOSE.  See the
# GNU General Public License for more details.
#
# You should have received a copy of the GNU General Public License
# along with this program.  If not, see <http://www.gnu.org/licenses/>.



from __future__ import print_function, division, absolute_import


import os
import sys
import shutil

import datetime
import time
import dateutil
import glob
import sqlite3
import multiprocessing
import logging
import copy
import uuid
import random
import string


if sys.version_info[0] < 3:

    import urllib2

    # Fix Python 2 SSL certs
    try:
        import os, ssl
        if (not os.environ.get('PYTHONHTTPSVERIFY', '') and
            getattr(ssl, '_create_unverified_context', None)): 
            ssl._create_default_https_context = ssl._create_unverified_context
    except:
        # Print the error
        print("Error: {}".format(sys.exc_info()[0]))

else:
    import urllib.request


import numpy as np

import RMS.ConfigReader as cr
from RMS.Astrometry.Conversions import datetime2JD, geo2Cartesian, altAz2RADec, vectNorm, raDec2Vector
from RMS.Astrometry.Conversions import latLonAlt2ECEF, AER2LatLonAlt, AEH2Range, ECEF2AltAz, ecef2LatLonAlt
from RMS.Math import angularSeparationVect
from RMS.Formats.FFfile import convertFRNameToFF
from RMS.Formats.Platepar import Platepar
from RMS.UploadManager import uploadSFTP
from Utils.StackFFs import stackFFs
from Utils.FRbinViewer import view
from Utils.BatchFFtoImage import batchFFtoImage
from RMS.CaptureDuration import captureDuration
from RMS.Misc import sanitise

# Import Cython functions
import pyximport
pyximport.install(setup_args={'include_dirs':[np.get_include()]})
from RMS.Astrometry.CyFunctions import cyTrueRaDec2ApparentAltAz


log = logging.getLogger("logger")

"""

# Reference event

# Required
EventTime                : 20230821_110845	#Time as YYYYMMDD_HHMMSS
TimeTolerance (s)        : 20			    #Width of time to take
EventLat (deg +N)        : -33			    #Event start latitude
EventLon (deg +E)        : 116.0		    #Event start longitude
EventHt (km)             : 100			    #Event height in km
CloseRadius(km)          : 10			    #Radius of stations to trajectory which must upload information for time
FarRadius (km)           : 1000			    #Radius of stations to trajectory which must upload if trajectory passed through field of view

#Either
EventLat2Std (deg)       : 1.0			    #Event end latitude standard deviation
EventLon2 (deg +E)       : 116.0		    #Event end longitude
EventHt2 (km)            : 90			    #Event height standard deviation

#Or
EventAzim                : 45			    #Azimuth from North +E from point of view of object
EventElev		         : 20			    #Elevation as perceived by observer on ground, hence always +ve

#Optional
EventCartStd		     : 10000		    #Event start cartesian standard deviation (m)
EventCart2Std		     : 10000		    #Event end cartesian standard deviation (m)


#Optional - not preferred as sensitive to different latitudes
EventLatStd (deg)	     : 1.0			    #Event start latitude polar standard deviation
EventLonStd (deg)	     : 1.0		        #Event start longitude polar standard deviation
EventLat2 (deg +N)       : -31			    #Event end latitude
EventLon2Std (deg)	     : 1.0			    #Event end longitude standard deviation
Suffix                   : event            #Free text suffix to the uploaded archive

END						                    #Event delimiter - everything after this is associated with a new event

"""

""" Automatically uploads data files based on search specification information given on a website. """


class EventContainer(object):

    """ Contains the specification of the search for an event.

    """
    def __init__(self, dt, lat, lon, ht):

        # Required parameters
        self.dt, self.time_tolerance = dt, 0
        self.lat, self.lat_std, self.lon, self.lon_std, self.ht, self.ht_std, self.cart_std = lat, 0, lon, 0, ht, 0, 0
        self.lat2, self.lat2_std, self.lon2, self.lon2_std, self.ht2, self.ht2_std, self.cart2_std = 0, 0, 0, 0, 0, 0, 0
        self.close_radius, self.far_radius = 0, 0

        # Or trajectory information from the first point
        self.azim, self.azim_std, self.elev, self.elev_std, self.elev_is_max = 0, 0, 0, 0, False
        self.stations_required = ""
        self.respond_to = ""

        # These are internal control properties
        self.uuid = ""
        self.event_spec_type = 0
        self.files_uploaded = []
        self.time_completed = None
        self.observed_status = None
        self.processed_status = False

        self.start_distance, self.start_angle, self.end_distance, self.end_angle = 0, 0, 0, 0
        self.fovra, self.fovdec = 0, 0
        self.suffix = "event"

    def setValue(self, variable_name, value):

        """ Receive a name and value pair, and put them into this event

        Arguments:
            variable_name: Name of the variable
            value        : Value to be assigned

        Return:
            Nothing
        """
        # Extract the variable name, truncate before any '(' used for units
        variable_name = variable_name.strip().split('(')[0].strip()

        if value == "":
            return

        # Mandatory parameters
        self.dt = value if "EventTime" == variable_name else self.dt
        self.time_tolerance = value if "TimeTolerance" == variable_name else self.time_tolerance
        self.lat = float(value) if "EventLat" == variable_name else self.lat
        self.lat_std = float(value) if "EventLatStd" == variable_name else self.lat_std
        self.lon = float(value) if "EventLon" == variable_name else self.lon
        self.lon_std = float(value) if "EventLonStd" == variable_name else self.lon_std
        self.ht = float(value) if "EventHt" == variable_name else self.ht
        self.ht_std = float(value) if "EventHtStd" == variable_name else self.ht_std
        self.cart_std = float(value) if "EventCartStd" == variable_name else self.cart_std

        # Radii
        self.close_radius = float(value) if "CloseRadius" == variable_name else self.close_radius
        self.far_radius = float(value) if "FarRadius" == variable_name else self.far_radius

        # Optional parameters, if trajectory is set by a start and an end
        self.lat2 = float(value) if "EventLat2" == variable_name else self.lat2
        self.lat2_std = float(value) if "EventLat2Std" == variable_name else self.lat2_std
        self.lon2 = float(value) if "EventLon2" == variable_name else self.lon2
        self.lon2_std = float(value) if "EventLon2Std" == variable_name else self.lon2_std
        self.ht2 = float(value) if "EventHt2" == variable_name else self.ht2
        self.ht2_std = float(value) if "EventHt2Std" == variable_name else self.ht2_std
        self.cart2_std = float(value) if "EventCart2Std" == variable_name else self.cart2_std

        # Optional parameters for defining trajectory by a start point, and a direction
        if "EventAzim" == variable_name:
            self.azim = 0 if value is None else float(value)

        if "EventAzimStd" == variable_name:
            self.azim_std = 0 if value is None else float(value)

        if "EventElev" == variable_name:
            self.elev = 0 if value is None else float(value)

        if "EventElevStd" == variable_name:
            self.elev_std = 0 if value is None else float(value)

        # This code is used for reading event_watchlist.txt and database queries
        # Text stores as True, database stores as 0 and 1
        if "EventElevIsMax" == variable_name:
            self.elev_is_max = True if value == "True" or value == 1 else False

        # Control information
        self.stations_required = str(value) if "StationsRequired" == variable_name else self.stations_required
        self.uuid = str(value) if "uuid" == variable_name else self.uuid
        self.respond_to = str(value) if "RespondTo" == variable_name else self.respond_to
        self.suffix = sanitise(str(value).strip(), space_substitution="_") if "Suffix" == variable_name else self.suffix

    def eventToString(self):

        """ Turn an event into a string

        Arguments:

        Return:
            String representation of an event
        """

        output = "# Required \n"
        output += ("EventTime                : {}\n".format(self.dt))
        output += ("TimeTolerance (s)        : {:.0f}\n".format(self.time_tolerance))
        output += ("EventLat (deg +N)        : {:3.2f}\n".format(self.lat))
        output += ("EventLatStd (deg)        : {:3.2f}\n".format(self.lat_std))
        output += ("EventLon (deg +E)        : {:3.2f}\n".format(self.lon))
        output += ("EventLonStd (deg)        : {:3.2f}\n".format(self.lon_std))
        output += ("EventHt (km)             : {:3.2f}\n".format(self.ht))
        output += ("EventHtStd (km)          : {:3.2f}\n".format(self.ht_std))
        output += ("EventCartStd (km)          : {:3.2f}\n".format(self.cart_std))
        output += ("CloseRadius(km)          : {:3.2f}\n".format(self.close_radius))
        output += ("FarRadius (km)           : {:3.2f}\n".format(self.far_radius))
        output += "\n"
        output += "# Optional second point      \n"
        output += ("EventLat2 (deg +N)       : {:3.2f}\n".format(self.lat2))
        output += ("EventLat2Std (deg)       : {:3.2f}\n".format(self.lat2_std))
        output += ("EventLon2 (deg +E)       : {:3.2f}\n".format(self.lon2))
        output += ("EventLon2Std (deg)       : {:3.2f}\n".format(self.lon2_std))
        output += ("EventHt2 (km)            : {:3.2f}\n".format(self.ht2))
        output += ("EventHtStd2 (km)         : {:3.2f}\n".format(self.ht2_std))
        output += ("EventCartStd2 (km)         : {:3.2f}\n".format(self.cart2_std))
        output += "\n"
        output += "# Or a trajectory instead    \n"
        output += ("EventAzim (deg +E of N)  : {:3.2f}\n".format(self.azim))
        output += ("EventAzimStd (deg)       : {:3.2f}\n".format(self.azim_std))
        output += ("EventElev (deg)          : {:3.2f}\n".format(self.elev))
        output += ("EventElevStd (deg):      : {:3.2f}\n".format(self.elev_std))
        output += ("EventElevIsMax           : {:3.2f}\n".format(self.elev_is_max))
        output += "\n"
        output += "# Control information        \n"
        output += ("StationsRequired         : {}\n".format(self.stations_required))
        output += ("uuid                     : {}\n".format(self.uuid))
        output += ("RespondTo                : {}\n".format(self.respond_to))
        output += "# Trajectory information     \n"
        output += ("Start Distance (km)      : {:3.2f}\n".format(self.start_distance / 1000))
        output += ("Start Angle              : {:3.2f}\n".format(self.start_angle))
        output += ("End Distance (km)        : {:3.2f}\n".format(self.end_distance / 1000))
        output += ("End Angle                : {:3.2f}\n".format(self.end_angle))
        output += "# Station information        \n"
        output += ("Field of view RA         : {:3.2f}\n".format(self.fovra))
        output += ("Field of view Dec        : {:3.2f}\n".format(self.fovdec))
        output += ("Suffix                   : {}\n".format(self.suffix))
        output += "\n"
        output += "END"
        output += "\n"
        return output

    def isReasonable(self):

        """ Check if self is reasonable, and optionally try to fix it up
            Crucially, this function prevents any excessive requests being made that may compromise capture

        Arguments:

        Return:
            reasonable: [bool] The event is reasonable
        """

        reasonable = True
        reasonable = False if self.lat == "" else reasonable
        reasonable = False if self.lat is None else reasonable
        reasonable = False if self.lon == "" else reasonable
        reasonable = False if self.lon is None else reasonable
        reasonable = False if 0 < float(self.time_tolerance) > 300 else reasonable
        reasonable = False if self.close_radius > self.far_radius else reasonable

        return reasonable

    def hasCartSD(self):

        """
        Event contains any non-zero cartesian deviation parameters

        returns:
            [bool]

        """

        return self.cart_std != 0 or self.cart2_std != 0

    def hasPolarSD(self):

        """
        Event contains any non-zero polar deviation parameters

        returns:
            [bool]

        """

        sd_used = False
        sd_used = True if self.lat_std != 0 else sd_used
        sd_used = True if self.lon_std != 0 else sd_used
        sd_used = True if self.ht_std != 0 else sd_used
        sd_used = True if self.lat2_std != 0 else sd_used
        sd_used = True if self.lon2_std != 0 else sd_used
        sd_used = True if self.ht2_std != 0 else sd_used
        sd_used = True if self.azim_std != 0 else sd_used
        sd_used = True if self.elev_std != 0 else sd_used

        return sd_used

    def appendPopulation(self, population, population_size):

        """
        Append to a population identical copies of self event

        arguments:
            population: [list] population of events

        return:
            population [list] population of events

        """

        for pop_num in range(0, population_size):
            population.append(copy.copy(self))
        return population

    def eventToECEFVector(self):

        """
        Return ECEF vector (meters) representation of search trajectory

        return:
            [vector] ECEF vector
        """

        v1 = latLonAlt2ECEFDeg(self.lat, self.lon, self.ht * 1000)
        v2 = latLonAlt2ECEFDeg(self.lat2, self.lon2, self.ht2 * 1000)

        return [v1, v2]

    def applyCartesianSDToPoint(self, pt, std):

        """
        Apply random number from normal distribution to each component of a 3 dimension vector
        If this fails, just return the point.

        arguments:
            pt: [vector] vector
            std: [float] sigma to apply

        """

        try:
            return pt + np.random.normal(scale=std, size=3)
        except:
            return pt

    def applyCartesianSD(self, population, seed = None):

        """
        Apply standard deviation to the Cartesian coordinate of a population of trajectories
        Take the absolute value, in case a negative value was passed

        arguments:
            population: [list] population of events

        returns:
            population: [list] population of events

        """

        if seed is not None:
            np.random.seed(seed)
        ecef_vector = self.eventToECEFVector()
        if self.hasCartSD():
            for tr in population:
                start_vect = self.applyCartesianSDToPoint(ecef_vector[0], abs(self.cart_std))
                end_vect = self.applyCartesianSDToPoint(ecef_vector[1], abs(self.cart2_std))
                tr.lat, tr.lon, tr.ht = ecefV2LatLonAlt(start_vect)
                tr.lat2, tr.lon2, tr.ht2 = ecefV2LatLonAlt(end_vect)

        return population


    def applyPolarSD(self, population, seed = None):


        """
        Apply standard deviation to the Polar coordinates of a population of trajectories
        This function can handle negative standard deviations

        arguments:
            population: [list] of events
            seed: optional, set the seed for the standard deviation generation

        returns:
            population: [list] of events

        """

        if seed is not None:
            np.random.seed(seed)

        for tr in population:
            tr.lat = tr.lat + np.random.normal(scale=1) * self.lat_std
            tr.lon = tr.lon + np.random.normal(scale=1) * self.lon_std
            tr.ht = tr.ht + np.random.normal(scale=1) * self.ht_std
            tr.lat2 = tr.lat2 + np.random.normal(scale=1) * self.lat2_std
            tr.lon2 = tr.lon2 + np.random.normal(scale=1) * self.lon2_std
            tr.ht2 = tr.ht2 + np.random.normal(scale=1) * self.ht2_std
            tr.azim = tr.azim + np.random.normal(scale=1) * self.azim_std
            tr.elev = tr.elev + np.random.normal(scale=1) * self.elev_std

        return population

    def hasAzEl(self):

        """
        Are polar end points non-zero for trajectory?

        Arguments:

        Returns: [bool]
            True if end point latitudes or longitudes or heights are not zero

        """

        azim_elev_definition = True
        azim_elev_definition = False if self.lon2 != 0 else azim_elev_definition
        azim_elev_definition = False if self.lat2 != 0 else azim_elev_definition
        azim_elev_definition = False if self.ht2 != 0 else azim_elev_definition

        return azim_elev_definition

    def limitAzEl(self, min_elev_hard, min_elev, prob_elev, max_elev):

        """
        Acts on self to correct any strange elevations

        Arguments
            min_elev_hard: [float] minimum elevation considered reasonable
            min_elev: [float] minimum elevation considered correct
            prob_elev: [float] set any unreasonable elevations
            max_elev: [float] maximum elevation considered reasonable

        Returns:
            Nothing

        """

        # Detect, fix and log elevations outside range
        if min_elev < self.elev < max_elev:
            pass
        else:
            # If elevation is not within min_elev_hard and max_elev degrees set to prob_elev
            self.elev = self.elev if min_elev_hard < self.elev < max_elev else prob_elev

            # If elevation is min_elev_hard - min_elev degrees set to min_elev
            self.elev = min_elev if min_elev_hard < self.elev < min_elev else self.elev


    def limitHeights(self, obsvd_ht, min_lum_flt_ht, max_lum_flt_ht, gap):

        """
        Adjust default illuminated flight heights to match event specification. Leave a gap
        between the observation and the limit to allow accurate angles to be calculated

        Arguments
            observd_ht: [float] height of observation
            min_lum_flt_ht: [float] minimum expected illuminated flight
            max_lum_flt_ht: [float] maximum expected illuminated flight
            gap : [float] minimum gap between the observed_bt and either of the limits

            All must be specified with the same unit multiplier

        """

        max_lum_flt_ht = obsvd_ht + gap if obsvd_ht >= (max_lum_flt_ht - gap) else max_lum_flt_ht
        min_lum_flt_ht = obsvd_ht - gap if obsvd_ht <= (min_lum_flt_ht + gap) else min_lum_flt_ht

        return min_lum_flt_ht, max_lum_flt_ht

    def getRanges(self, obs_lat, obs_lon, obs_ht, min_lum_flt_ht, max_lum_flt_ht):

        """
        For an event containing a trajectory specified with two lat,lon, heights, calculate the range from
        the observed point to the maximum luminous flight height, and to the minimum luminous flight height

        arguments:
            obsvd_lat : [float] latitude (degrees) of observed point
            obsvd_lon : [float] longitude (degrees) of observed point
            obsvd_ht : [float] height (meters) of observed point
            min_lum_flt_ht: [float] height (meters) of minimum luminous flight
            max_lum_flt_ht: [float] height (meters) of maximum luminous flight

        returns:
            bwd_range : [float] range (meters) from observed point to maximum luminous height
            fwd_range : [float] range (meters) from observed point to minimum luminous height


        """

        # Find range to maximum heights in reverse trajectory direction
        bwd_range = AEH2Range(self.azim, self.elev, max_lum_flt_ht, obs_lat, obs_lon, obs_ht)

        # Find range to minimum height in forward trajectory direction.
        # This is done by reflecting the trajectory in a horizontal plane midway between obs_ht and min_lum_flt_ht
        # This simplifies the calculation, but introduces a small imprecision, caused by curvature of earth
        fwd_range = AEH2Range(self.azim, self.elev, obs_ht, obs_lat, obs_lon, min_lum_flt_ht)

        # Iterate to find accurate solution - limit iterations to 100, generally requires fewer than 10 iterations
        for n in range(100):
            self.lat2, self.lon2, ht2_m = AER2LatLonAlt(self.azim, 0 - self.elev, fwd_range, obs_lat, obs_lon, obs_ht)
            # Use trigonometry to estimate the error - vertical error is the opposite side to the elevation
            # so vertical error / sin(elev) gives the hypotenuse, which is the trajectory error
            traj_error = (ht2_m - min_lum_flt_ht) / np.sin(np.radians(self.elev))
            fwd_range = fwd_range + traj_error
            if traj_error < 1e-8:
                break

        return bwd_range, fwd_range

    def addElevationRange(self, population, ob_ev, min_elevation):

        """
        Take a single observed point on a trajectory, and a minimum elevation
        Create a population of trajectories from the min_elevation through to observed elevation
        in steps of 1 degree.

        The trajectories pivot around the observed lat, lon and height, and this function checks that
        this point is close to all the produced trajectories

        arguments:
            population: [list] list of trajectories to be appended to
            ob_ev: An observed event, specified as a lat (degrees), lon (degress), ht (km) and elevation (degrees)
            min_elevation: [degrees] observed elevation, which will always be the minimum

        returns:
            population: [list] list of trajectories

        """


        ob_ev.azim, ob_ev.elev = ob_ev.latLonlatLonToLatLonAzEl()
        for elev in range(min_elevation, int(ob_ev.elev), 1):
            s = copy.copy(ob_ev)
            s.elev = elev
            s.latLonAzElToLatLonLatLon(force=True)
            population.append(s)
            ch_az, ch_el = s.latLonlatLonToLatLonAzEl()
            start, end, closest = calculateClosestPoint(s.lat, s.lon, s.ht * 1000, s.lat2, s.lon2, s.ht2 * 1000,
                                                        ob_ev.lat, ob_ev.lon, ob_ev.ht * 1000)
            start, end, closest = start / 1000, end / 1000, closest / 1000

            if start > 1000 or end > 1000 or closest > 0.2:
                log.error("Original             Az, El {:.3f},{:.3f} degrees".format(ob_ev.azim, ob_ev.elev))
                log.error("Final                Az, El {:.3f},{:.3f} degrees".format(ch_az, ch_el))
                log.error("Final    Start Lat,Lon,Alt  {:.3f},{:.3f},{:.3f}".format(s.lat, s.lon, s.ht))
                log.error("Original Start Lat,Lon,Alt  {:.3f},{:.3f},{:.3f}".format(ob_ev.lat, ob_ev.lon, ob_ev.ht))
                log.error("Original End   Lat,Lon,Alt  {:.3f},{:.3f},{:.3f}".format(ob_ev.lat2, ob_ev.lon2, ob_ev.ht2))
                log.error("Final    End   Lat,Lon,Alt  {:.3f},{:.3f},{:.3f}".format(s.lat2, s.lon2, s.ht2))
                log.error("Distance from original start to trajectory")
                log.error("Start, End, Closest, Elev {:.2f},{:.2f},{:.2f},{:.2f}".format(start, end, closest, ch_el))
            pass

        return population

    def adjustTrajectoryLimits(self, bwd_range, fwd_range, obs_lat, obs_lon, obs_ht):

        """
        Move the start and end of a trajectory

        Extend the trajectory of this event backwards by bwd_range and forwards by fwd_range maintaining the same
        azimuth and elevation. One application for this function could be to extend a trajectory to the expected
        limits of illuminated flight.

        arguments:
            bwd_range: [float] range (meters) to extend a trajectory backwards - in line with the trajectory
            fwd_range: [float] range (meters) to extend a trajectory forwards - in line with the trajectory
            obsvd_lat: [float] observed latitude (degrees) of reference point
            obsvd_lon: [float] observed longitude (degrees) of reference point
            obsvd_ht: [float] observed height (metres) of reference point

        reurns:
            nothing

        """

        # Move event start point back to intersection with max_lum_flt_ht
        self.lat, self.lon, ht_m = AER2LatLonAlt(revAz(self.azim), self.elev, bwd_range, obs_lat, obs_lon, obs_ht)
        # Calculate end point of trajectory and convert to km
        self.lat2, self.lon2, ht2_m = AER2LatLonAlt(self.azim, 0 - self.elev, fwd_range, obs_lat, obs_lon, obs_ht)

        # Convert to km and store in event
        self.ht, self.ht2 = ht_m / 1000, ht2_m / 1000

    def latLonAzElToLatLonLatLon(self, force=False):

        """Take an event, establish how it has been defined, and convert to representation as
        a pair of Lat,Lon,Ht parameters. If force is True (default False), then any existing end point
        lat(deg), lon(deg), ht(km) will be overwritten by the value calculated from the azimuth.

        Results are checked, and significant errors are sent to error log.

        arguments:
            force: [bool] force conversion

        return:
            nothing

        """

        if not self.hasAzEl() and not force:
            return

        # Copy observed lat, lon and height local variables for ease of comprehension and convert to meters
        obs_lat, obs_lon, obs_ht = self.lat, self.lon, self.ht * 1000

        # For this routine elevation must always be within 10 - 90 degrees
        min_elev_hard, min_elev, prob_elev, max_elev = 0, 10, 45, 90
        self.limitAzEl(min_elev_hard, min_elev, prob_elev, max_elev)

        # Handle estimated start heights outside normal range of luminous flight
        # Need to add gap so that angles can be calculated for consistency checks
        # Set minimum and maximum luminous flight heights
        min_lum_flt_ht, max_lum_flt_ht, gap = 20000, 100000, 1000
        min_lum_flt_ht, max_lum_flt_ht = self.limitHeights(obs_ht, min_lum_flt_ht, max_lum_flt_ht, gap)
        bwd_range, fwd_range = self.getRanges(obs_lat, obs_lon, obs_ht, min_lum_flt_ht, max_lum_flt_ht)

        # Move the end points
        self.adjustTrajectoryLimits(bwd_range, fwd_range, obs_lat, obs_lon, obs_ht)

        # Post calculation checks - not required for operation
        # Convert to ECEF
        x1, y1, z1 = latLonAlt2ECEFDeg(self.lat, self.lon, self.ht * 1000)
        x2, y2, z2 = latLonAlt2ECEFDeg(self.lat2, self.lon2, self.ht2 * 1000)
        x_obs, y_obs, z_obs = latLonAlt2ECEFDeg(obs_lat, obs_lon, obs_ht)

        # Calculate vectors of three points on trajectory
        max_pt, min_pt, obs_pt = np.array([x1, y1, z1]), np.array([x2, y2, z2]), np.array([x_obs, y_obs, z_obs])

        # Calculate Alt Az between three points
        min_obs_az, min_obs_el = ECEF2AltAz(obs_pt, min_pt)
        min_max_az, min_max_el = ECEF2AltAz(max_pt, min_pt)
        obs_max_az, obs_max_el = ECEF2AltAz(max_pt, obs_pt)

        # Log any errors

        # Check that az from the minimum to the observation height as the same as the minimum to the maximum height
        # And the minimum to the observation height is the same as the observation to the maximum height
        if angDif(min_obs_az, min_max_az) > 1 or angDif(min_obs_az, obs_max_az) > 1:

            log.error("Error in Azimuth calculations")
            log.error("Observation at lat,lon,ht {:3.5f},{:3.5f},{:.0f}".format(obs_lat, obs_lon, obs_ht))
            log.error("Propagate fwds, bwds {:.0f},{:.0f} metres".format(fwd_range, bwd_range))
            log.error("At az, az_rev, el {:.4f} ,{:.4f} , {:.4f}".format(self.azim, revAz(self.azim) , self.elev))
            log.error("Start lat,lon,ht {:3.5f},{:3.5f},{:.0f}".format(self.lat, self.lon, self.ht * 1000))
            log.error("End   lat,lon,ht {:3.5f},{:3.5f},{:.0f}".format(self.lat2, self.lon2, self.ht2 * 1000))
            log.error("Minimum height to Observed height az,el {},{}".format(min_obs_az, min_obs_el))
            log.error("Minimum height to Maximum height az,el {},{}".format(min_max_az, min_max_el))
            log.error("Observed height to Maximum height az,el {},{}".format(obs_max_az, obs_max_el))

        # Check that el from the minimum to the observation height as the same as the minimum to the maximum height
        # And the minimum to the observation height is the same as the observation to the maximum height
        if angDif(min_obs_el, min_max_el) > 1 or angDif(min_obs_el, obs_max_el) > 1:
            log.error("Error in Elevation calculations")
            log.error("Traj from observation at lat,lon,ht {:3.5f},{:3.5f},{:.0f}".format(obs_lat, obs_lon, obs_ht))
            log.error("Propagate fwds, bwds {:.0f},{:.0f} metres".format(fwd_range, bwd_range))
            log.error("At az, az_rev, el {:.4f} ,{:.4f} , {:.4f}".format(self.azim, revAz(self.azim), self.elev))
            log.error("Start lat,lon,ht {:3.5f},{:3.5f},{:.0f}".format(self.lat, self.lon, self.ht * 1000))
            log.error("End   lat,lon,ht {:3.5f},{:3.5f},{:.0f}".format(self.lat2, self.lon2, self.ht2 * 1000))
            log.error("Minimum height to Observed height az,el {},{}".format(min_obs_az, min_obs_el))
            log.error("Minimum height to Maximum height az,el {},{}".format(min_max_az, min_max_el))
            log.error("Observed height to Maximum height az,el {},{}".format(obs_max_az, obs_max_el))

    def latLonlatLonToLatLonAzEl(self):

        """
        Populate azimuth and elevation for an event defined with two Lat,Lons and Hts

        Elevation is always positive.

        arguments:

        return:
            azimuth(degrees), elevation(degrees)
        """

        x1, y1, z1 = latLonAlt2ECEFDeg(self.lat, self.lon, self.ht * 1000)
        x2, y2, z2 = latLonAlt2ECEFDeg(self.lat2, self.lon2, self.ht2 * 1000)
        start_pt, end_pt = np.array([x1, y1, z1]), np.array([x2, y2, z2])
        end_start_az, end_start_el = ECEF2AltAz(end_pt, start_pt)
        return revAz(end_start_az), end_start_el

class EventMonitor(multiprocessing.Process):

    def __init__(self, config):
        """ Automatically uploads data files of an event (e.g. fireball) as given on the website.
        Arguments:
            config: [Config] Configuration object.
        """

        super(EventMonitor, self).__init__()
        # Hold two configs - one for the locations of folders - syscon, and one for the lats and lons etc. - config
        self.config = config        # the config that will be used for all data processing - lats, lons etc.
        self.syscon = config        # the config that describes where the folders are

        # The path to the event monitor database
        self.event_monitor_db_path = os.path.join(os.path.abspath(self.syscon.data_dir),
                                                  self.syscon.event_monitor_db_name)

        self.createDB()

        # Load the event monitor database. Any problems, delete and recreate.
        self.db_conn = self.getConnectionToEventMonitorDB()
        self.check_interval = self.syscon.event_monitor_check_interval
        self.exit = multiprocessing.Event()

        log.info("EventMonitor is starting")
        log.info("Monitoring {} ".format(self.syscon.event_monitor_webpage))
        log.info("At {:3.2f} minute intervals".format(self.syscon.event_monitor_check_interval))
        log.info("Reporting data to {}/{}".format(self.syscon.hostname, self.syscon.event_monitor_remote_dir))

    def createDB(self):

        """
        Attempt multiple times to create a database to hold event search specifications.

        """

        for createdb_attempts in range(30):
            self.conn = self.createEventMonitorDB()
            if self.conn is not None:
                break
            log.info("Database creation failed, waiting to retry")
            # try block because os.path.exists seems to lag behind the file system state
            try:
                if os.path.exists(self.event_monitor_db_path):
                    os.unlink(self.event_monitor_db_path)
            except:
                pass
            time.sleep(30)
            log.info("Retrying database creation")

    def createEventMonitorDB(self, test_mode=False):

        """ Creates the event monitor database. Tries only once.

        arguments:

        returns:
            conn: [connection] connection to database if success else None

        """

        # Create the event monitor database
        if test_mode:
            self.event_monitor_db_path = os.path.expanduser(os.path.join(self.syscon.data_dir, self.syscon.event_monitor_db_name))
            if os.path.exists(self.event_monitor_db_path):
                os.unlink(self.event_monitor_db_path)

        if not os.path.exists(os.path.dirname(self.event_monitor_db_path)):
            # Handle the very rare case where this could run before any observation sessions
            # and RMS_data does not exist
            os.makedirs(os.path.dirname(self.event_monitor_db_path))

        try:
            conn = sqlite3.connect(self.event_monitor_db_path)

        except:
            log.error("Failed to create event_monitor database")
            return None

        # Returns true if the table event_monitor exists in the database
        try:
            tables = conn.cursor().execute(
                """SELECT name FROM sqlite_master WHERE type = 'table' and name = 'event_monitor';""").fetchall()

            if tables:
                self.upgradeDB(conn)
                return conn
        except:
            return None

        conn.execute("""CREATE TABLE event_monitor (
                            id INTEGER PRIMARY KEY AUTOINCREMENT,   
                            EventTime TEXT NOT NULL,
                            TimeTolerance REAL NOT NULL,
                            EventLat REAL NOT NULL,
                            EventLatStd REAL NOT NULL,
                            EventLon REAL NOT NULL,
                            EventLonStd REAL NOT NULL,
                            EventHt REAL NOT NULL,
                            EventHtStd REAL NOT NULL,
                            EventCartStd REAL NOT NULL,
                            CloseRadius REAL NOT NULL,
                            FarRadius REAL NOT NULL,
                            EventLat2 REAL NOT NULL,
                            EventLat2Std REAL NOT NULL,
                            EventLon2 REAL NOT NULL,
                            EventLon2Std REAL NOT NULL,
                            EventHt2 REAL NOT NULL,
                            EventHt2Std REAL NOT NULL,
                            EventCart2Std REAL NOT NULL,
                            EventAzim REAL NOT NULL,
                            EventAzimStd REAL NOT NULL,
                            EventElev REAL NOT NULL,
                            EventElevStd REAL NOT NULL,
                            EventElevIsMax BOOL,
                            StationsRequired TEXT,
                            filesuploaded TEXT,
                            timeadded TEXT,
                            timecompleted TEXT,
                            observedstatus BOOL,
                            processedstatus BOOL,
                            uploadedstatus BOOL,
                            receivedbyserver BOOL,
                            uuid TEXT,              
                            RespondTo TEXT,
                            Suffix TEXT
                            )""")

        # Commit the changes
        conn.commit()

        # Set the connection
        self.db_conn = conn
        return conn

    def recoverFromDatabaseError(self):

        """

        Called if a database error is detected, and tries to recreate the database and connection.
        """

        log.error("Attempting to recover from database error")
        self.createDB()
        log.info("Database recovered")

    def delEventMonitorDB(self):

        """ Delete the event monitor database.

        Arguments:

        Return:
            Status: [bool] True if a db was found at that location, otherwise false

        """

        # This check is to prevent accidental deletion of the working directory

        if os.path.isfile(self.event_monitor_db_path):
            os.remove(self.event_monitor_db_path)
            return True
        else:
            return False

    def upgradeDB(self,conn):

        if not self.checkDBcol(conn,"Suffix"):
            log.info("Missing db column Suffix")
            self.addDBcol("Suffix","TEXT")

    def addDBcol(self, column, coltype):
        """ Add a new column to the database

        Arguments:
            column: [string] Name of column to add
            coltype: [string] type of columnd to add

        Return:
            Status: [bool] True if successful otherwise false

        """

        sql_command = ""
        sql_command += "ALTER TABLE event_monitor  \n"
        sql_command += "ADD {} {}; ".format(column, coltype)

        try:
            conn = sqlite3.connect(self.event_monitor_db_path)
            conn.execute(sql_command)
            conn.close()
            return True
        except:
            return False

    def checkDBcol(self, conn,column):

        """ Check column exists

        Arguments:
            conn: [connection] database connection
            column: [string] Name of column to check for


        Return:
            Status: [bool] True if column exists

        """

        sql_command = ""
        sql_command += "SELECT COUNT(*) AS COL"
        sql_command += " FROM pragma_table_info('event_monitor')"
        sql_command += " WHERE name='{}'  \n".format(column)

        try:
            return (conn.cursor().execute(sql_command).fetchone())[0] != 0
        except:
            return False



    def deleteDBoldrecords(self):

        """
        Remove old record from the database, notional time of 14 days selected.
        The deletion is made on the criteria of when the record was added to the database, not the event date
        If the event is still listed on the website, then it will be added, and uploaded.

        """

        sql_statement = ""
        sql_statement += "DELETE from event_monitor \n"
        sql_statement += "WHERE                     \n"
        sql_statement += "timeadded < date('now', '-14 day')"

        try:
            cursor = self.db_conn.cursor()
            cursor.execute(sql_statement)
            self.db_conn.commit()

        except:
            log.info("Database purge failed")
            self.delEventMonitorDB()
            self.createEventMonitorDB()
        return None

    def getConnectionToEventMonitorDB(self):
        """ Loads the event monitor database

        Arguments:

        Return:
             connection: [connection] A connection to the database
        """

        # Create the event monitor database if it does not exist
        if not os.path.isfile(self.event_monitor_db_path):
            self.createEventMonitorDB()

        # Load the event monitor database - only gets done here
        try:
            self.conn = sqlite3.connect(self.event_monitor_db_path)
        except:
            os.unlink(self.event_monitor_db_path)
            self.createEventMonitorDB()

        return self.conn

    def eventExists(self, event):

        """
        Returns True if an event is already in the database. Checks most of the parameters.

        returns:
            exists: [bool]

        """

        sql_statement = ""
        sql_statement += "SELECT COUNT(*) FROM event_monitor \n"
        sql_statement += "WHERE \n"
        sql_statement += "EventTime = '{}'          AND \n".format(event.dt)
        sql_statement += "EventLat = '{}'               AND \n".format(event.lat)
        sql_statement += "EventLon = '{}'               AND \n".format(event.lon)
        sql_statement += "EventHt = '{}'                AND \n".format(event.ht)
        sql_statement += "EventLatStd = '{}'            AND \n".format(event.lat_std)
        sql_statement += "EventLonStd = '{}'            AND \n".format(event.lon_std)
        sql_statement += "EventHtStd = '{}'             AND \n".format(event.ht_std)
        sql_statement += "EventLat2 = '{}'              AND \n".format(event.lat2)
        sql_statement += "EventLon2 = '{}'              AND \n".format(event.lon2)
        sql_statement += "EventHt2 = '{}'               AND \n".format(event.ht2)
        sql_statement += "EventLat2Std = '{}'           AND \n".format(event.lat2_std)
        sql_statement += "EventLon2Std = '{}'           AND \n".format(event.lon2_std)
        sql_statement += "EventHt2Std = '{}'            AND \n".format(event.ht2_std)
        sql_statement += "FarRadius = '{}'              AND \n".format(event.far_radius)
        sql_statement += "CloseRadius = '{}'            AND \n".format(event.close_radius)
        sql_statement += "TimeTolerance = '{}'          AND \n".format(event.time_tolerance)
        sql_statement += "StationsRequired = '{}'       AND \n".format(event.stations_required)
        sql_statement += "RespondTo = '{}'                  \n".format(event.respond_to)

        # does a similar event exist
        # query gets the number of rows matching, not the actual rows

        try:
            return (self.db_conn.cursor().execute(sql_statement).fetchone())[0] != 0
        except:
            log.info("Check for event exists failed")
            return False

    def delOldRecords(self):

        """

        Remove old record from the database, notional time of 14 days selected.
        The deletion is made on the criteria of when the record was added to the database, not the event date
        If the event is still listed on the website, then it will be added, and uploaded.

        """

        sql_statement = ""
        sql_statement += "DELETE from event_monitor \n"
        sql_statement += "WHERE                     \n"
        sql_statement += "timeadded < date('now', '-14 day')"

        try:
            cursor = self.db_conn.cursor()
            cursor.execute(sql_statement)
            self.db_conn.commit()

        except:
            log.info("Database purge failed")
            self.delEventMonitorDB()
            self.createEventMonitorDB()
        return None

    def addEvent(self, event):

        """

        Checks to see if an event exists, if not then add to the database

        Arguments:
            event: [event] Event to be added to the database

        Return:
            added: [bool] True if added, else false

            """

        self.delOldRecords()

        # required for Jessie
        qry_elev_is_max = 1 if event.elev_is_max else 0


        if not self.eventExists(event):
            sql_statement = ""
            sql_statement += "INSERT INTO event_monitor \n"
            sql_statement += "("
            sql_statement += "EventTime, TimeTolerance,                   \n"
            sql_statement += "EventLat ,EventLatStd ,EventLon , EventLonStd , EventHt ,EventHtStd, EventCartStd,     \n"
            sql_statement += "CloseRadius, FarRadius,                     \n"
            sql_statement += "EventLat2, EventLat2Std, EventLon2, EventLon2Std,EventHt2, EventHt2Std, EventCart2Std,    \n"
            sql_statement += "EventAzim, EventAzimStd, EventElev, EventElevStd, EventElevIsMax,    \n"
            sql_statement += "processedstatus, uploadedstatus, uuid, RespondTo, StationsRequired, Suffix, timeadded \n"
            sql_statement += ")                                           \n"

            sql_statement += "VALUES "
            sql_statement += "(                            \n"
            sql_statement += "'{}',{},                     \n".format(event.dt, event.time_tolerance)
            sql_statement += "{},  {}, {}, {}, {}, {}, {}, \n".format(event.lat, event.lat_std, event.lon, event.lon_std,
                                                                      event.ht, event.ht_std, event.cart_std)
            sql_statement += "{},  {},                     \n".format(event.close_radius, event.far_radius)
            sql_statement += "{},  {}, {}, {}, {}, {}, {}, \n".format(event.lat2, event.lat2_std, event.lon2,
                                                                      event.lon2_std, event.ht2, event.ht2_std, event.cart2_std)
            sql_statement += "{},  {}, {}, {}, {} ,        \n".format(event.azim, event.azim_std, event.elev,
                                                                      event.elev_std,
                                                                      qry_elev_is_max)
            sql_statement += "{},  {}, '{}', '{}', '{}' , '{}',    \n".format(0, 0,uuid.uuid4(), event.respond_to, event.stations_required, event.suffix)
            sql_statement += "CURRENT_TIMESTAMP ) \n"

            try:
                cursor = self.db_conn.cursor()
                cursor.execute(sql_statement)
                self.db_conn.commit()

            except:
                log.info("Add event failed")
                self.recoverFromDatabaseError()
                return False
            log.info("Added event at {} to the database".format(event.dt))
            return True
        else:
            return False

    def markEventAsProcessed(self, event):

        """ Marks an event as having been processed

        Arguments:
            event: [event] Event to be marked as processed

        Return:
        """

        sql_statement = ""
        sql_statement += "UPDATE event_monitor                 \n"
        sql_statement += "SET                                  \n"
        sql_statement += "processedstatus = 1,                 \n"
        sql_statement += "timecompleted   = CURRENT_TIMESTAMP  \n".format(datetime.datetime.utcnow())
        sql_statement += "                                     \n"
        sql_statement += "WHERE                                \n"
        sql_statement += "uuid = '{}'                          \n".format(event.uuid)
        try:
            self.db_conn.cursor().execute(sql_statement)
            self.db_conn.commit()
            log.info("Event at {} marked as processed".format(event.dt))
        except:
            log.info("Database error")
            self.recoverFromDatabaseError()

    def eventProcessed(self, uuid):

        """ Return processed status from uuid

        Arguments:
            uuid: [event] Locally generated uuid of the event to be queried

        Return: [bool] True if processed, False if unprocessed or does not exist

        """

        sql_statement = ""
        sql_statement += "SELECT COUNT(processedstatus)                        \n"
        sql_statement += "  from event_monitor                                 \n"
        sql_statement += "    WHERE                                            \n"
        sql_statement += "    processedstatus = 1                              \n"
        sql_statement += "    AND                                              \n"
        sql_statement += "    uuid   = '{}'                                    \n".format(uuid)

        try:
            return (self.db_conn.cursor().execute(sql_statement).fetchone())[0] != 0

        except:
            log.info("Database error - attempting to recreate database")
            self.recoverFromDatabaseError()

    def eventUploaded(self, uuid):

        """ Return uploaded status from uuid

        Arguments:
            uuid: [event] Locally generated uuid of the event to be queried

        Return:
            [bool] True if uploaded, False if not uploaded or does not exist

        """

        sql_statement = ""
        sql_statement += "SELECT COUNT(processedstatus)                        \n"
        sql_statement += "  from event_monitor                                 \n"
        sql_statement += "    WHERE                                            \n"
        sql_statement += "    uploadedstatus = 1                               \n"
        sql_statement += "    AND                                              \n"
        sql_statement += "    uuid   = '{}'                                    \n".format(uuid)

        try:
            return (self.db_conn.cursor().execute(sql_statement).fetchone())[0] != 0

        except:
            log.info("Database error in eventUploaded")
            self.recoverFromDatabaseError()

    def markEventAsUploaded(self, event, file_list):

        """ Mark an event as uploaded in the database

        Arguments:
            event: [event] Event to be marked as uploaded
            file_list: [list of strings] Files uploaded

        Return:
        """

        files_uploaded = ""
        for file in file_list:
            files_uploaded += os.path.basename(file) + " "

        sql_statement = ""
        sql_statement += "UPDATE event_monitor  \n"
        sql_statement += "SET                   \n"
        sql_statement += "filesuploaded  = '{}',\n".format(files_uploaded)
        sql_statement += "uploadedstatus = 1    \n"
        sql_statement += "                      \n"
        sql_statement += "WHERE                 \n"
        sql_statement += "uuid = '{}'           \n".format(event.uuid)

        try:
            cursor = self.db_conn.cursor()
            cursor.execute(sql_statement)
            self.db_conn.commit()
            log.info("Event at {} marked as uploaded".format(event.dt))
        except:
            log.info("Database error")

    def markEventAsReceivedByServer(self, uuid):

        """ Updates table when server publishes UUID of an event which has been sent
            This allows public acknowledgement of a stations transmission to be obfuscated

        rguments:
             uuid: [string] uuid of event received by server

        Return:
             Nothing
        """

        sql_statement = ""
        sql_statement += "UPDATE event_monitor     \n"
        sql_statement += "SET                      \n"
        sql_statement += "receivedbyserver =   '{}'\n".format("1")
        sql_statement += "                         \n"
        sql_statement += "WHERE                    \n"
        sql_statement += "uuid = '{}'              \n".format(uuid)

        cursor = self.db_conn.cursor()
        cursor.execute(sql_statement)
        self.db_conn.commit()

    def getEventsfromWebPage(self, testmode=False):

        """ Reads a webpage, and generates a list of events

            Arguments:

        Return:
            events : [list of events]
        """

        event = EventContainer(0, 0, 0, 0)  # Initialise it empty
        events = []

        if not testmode:
            try:
                if sys.version_info[0] < 3:
                    web_page = urllib2.urlopen(self.syscon.event_monitor_webpage).read().splitlines()
                else:
                    web_page = urllib.request.urlopen(self.syscon.event_monitor_webpage).read().decode("utf-8").splitlines()

            except:
                # Return an empty list
                log.info("Event monitor found no page at {}".format(self.syscon.event_monitor_webpage))
                return events
        else:
            f = open(os.path.expanduser("~/RMS_data/event_watchlist.txt"), "r")
            web_page = f.read().splitlines()
            f.close()

        for line in web_page:

            line = line.split('#')[0]  # remove anything to the right of comments

            # Protect database against primitive injection techniques

            if ";" in line:
                log.warning("Detected attempt to use ; in database query")
                continue
            if "--" in line:
                log.warning("Detected attempt to use -- in database query")
                continue
            if "=" in line:
                log.warning("Detected attempt to use = in database query")
                continue

            if ":" in line:  # then it is a value pair

                # All this in a try block, in case a type conversion fails
                try:
                    variable_name = line.split(":")[0].strip()  # get variable name
                    value = line.split(":")[1].strip()  # get value
                    event.setValue(variable_name, value)  # and put into this event container
                except:
                    log.error("Unable to read line from webpage...")
                    log.error("{}".format(line))

            else:
                if "END" in line:
                    events.append(copy.copy(event))  # copy, because these are references, not objects
                    event = EventContainer(0, 0, 0, 0)  # Initialise it empty
        #log.info("Read {} events from {}".format(len(events), self.syscon.event_monitor_webpage))

        return events

    def getUnprocessedEventsfromDB(self):

        """ Get the unprocessed events from the database

            Arguments:

            Return:
                events : [list of events]
        """

        sql_statement = ""
        sql_statement += "SELECT "
        sql_statement += ""
        sql_query_cols = ""
        sql_query_cols += "EventTime,TimeTolerance,EventLat,EventLatStd,EventLon, EventLonStd, EventHt, EventHtStd, "
        sql_query_cols += "FarRadius,CloseRadius, uuid,"
        sql_query_cols += "EventLat2, EventLat2Std, EventLon2, EventLon2Std,EventHt2, EventHt2Std, "
        sql_query_cols += "EventAzim, EventAzimStd, EventElev, EventElevStd, EventElevIsMax, RespondTo, StationsRequired,"
        sql_query_cols += "EventCartStd, EventCart2Std, Suffix"
        sql_statement += sql_query_cols
        sql_statement += " \n"
        sql_statement += "FROM event_monitor "
        sql_statement += "WHERE processedstatus = 0"

        try:
            cursor = self.db_conn.cursor().execute(sql_statement)
        except:
            log.info("Database access error. Delete and recreate.")
            self.delEventMonitorDB()
            self.createEventMonitorDB()
            return[]
        events = []

        # iterate through the rows, one row to an event

        for row in cursor:
            event = EventContainer(0, 0, 0, 0)
            col_count = 0
            cols_list = sql_query_cols.split(',')
            # iterate through the columns, one column to a value
            for col in row:
                event.setValue(cols_list[col_count].strip(), col)
                col_count += 1
                # this is the end of an event
            events.append(copy.copy(event))

        # iterated through all events
        return events

    def getFile(self, file_name, directory):

        """ Get the path to the file in the directory if it exists.
            If not, then return the path to RMS root directory


            Arguments:
                file_name: [string] name of file
                directory: [string] path to preferred directory

            Return:
                 file: [string] Path to platepar
        """
        log.info("Seeking {} in {}".format(file_name,directory))
        file_list = []
        if os.path.isfile(os.path.join(directory, file_name)):
            file_list.append(str(os.path.join(directory, file_name)))
            return file_list
        else:
<<<<<<< HEAD

            if os.path.isfile(os.path.join(os.path.expanduser(self.config.config_file_name), file_name)):
                file_list.append(str(os.path.join(os.path.expanduser(self.config.config_file_name), file_name)))
                log.info("Using {} as fallback .config file".format(self.config.config_file_name))
=======
            log.debug("Unable to find {} in {}".format(file_name,directory))
            log.debug("Looking in {}".format(os.path.join(os.path.abspath("."),self.syscon.config_file_path)))
            if os.path.isfile(os.path.join(os.path.abspath("."),self.syscon.config_file_path, file_name)):
                file_list.append(str(os.path.join(os.path.abspath("."),self.syscon.config_file_path, file_name)))
                log.info("Returning {}".format(file_list[0]))
>>>>>>> fb58292c
                return file_list
        return []


    def getPlateparFilePath(self, event):

        """ Get the path to the best platepar from the directory matching the event time


            Arguments:
                event: [event]

            Return:
                file: [string] Path to platepar
        """

        platepar_file = ""

        if len(self.getDirectoryList(event)) > 0:
<<<<<<< HEAD
            platepar_file_list = self.getFile("platepar_cmn2010.cal", self.getDirectoryList(event)[0])
            if len(platepar_file_list) > 0:
                platepar_file = platepar_file_list[0]
            else:
                log.warning("No platepar file found processing event at {}".format(event.dt))
=======
            try:
                platepar_file = self.getFile(self.syscon.platepar_name, self.getDirectoryList(event)[0])[0]
            except:
                platepar_file = ""
                log.warning("Failed to get a platepar file")
>>>>>>> fb58292c
        return platepar_file


    def getDirectoryList(self, event):

        """ Get the paths of directories which may contain files associated with an event

             Arguments:
                 event: [event]

             Return:
                 directorylist: [list of paths] List of directories
        """

        directory_list = []
        event_time = convertGMNTimeToPOSIX(event.dt)

        # iterate across the folders in CapturedFiles and convert the directory time to posix time
        if os.path.exists(os.path.join(os.path.expanduser(self.config.data_dir), self.config.captured_dir)):
            for night_directory in os.listdir(
                    os.path.join(os.path.expanduser(self.config.data_dir), self.config.captured_dir)):
                #Skip over any directory which does not start with the stationID
                if night_directory[0:6] != self.config.stationID:
                    log.warning("Skipping directory {}".format(night_directory))
                    continue
                directory_POSIX_time = convertGMNTimeToPOSIX(night_directory[7:22])

                # if the POSIX time representation is before the event, and within 16 hours add to the list of directories
                # most unlikely that a single event could be split across two directories, unless there was large time uncertainty
                if directory_POSIX_time < event_time and (event_time - directory_POSIX_time).total_seconds() < 16 * 3600:
                    directory_list.append(
                        os.path.join(os.path.expanduser(self.config.data_dir), self.config.captured_dir,
                                     night_directory))
        return directory_list

    def findEventFiles(self, event, directory_list, file_extension_list):

        """Take an event, directory list and an extension list and return paths to files

           For .fits files always return at least the closest previous event
           This is a pretty ugly process, where the previous file compared to the event time is held in a variable.
           If the file being compared is the first file after the event time, put the previous file into the list,
           if it is not already there.

           Arguments:
                event: [event] Event of interest
                directory_list: [list of paths] List of directories which may contain the files sought
                file_extension_list: [list of extensions] List of file extensions such as .fits, .bin

           Return:
                file_list: [list of paths] List of paths to files
        """
        
        try:
            event_time = dateutil.parser.parse(event.dt)

        except:
            event_time = convertGMNTimeToPOSIX(event.dt)

        seeking_first_fits_after_event = True # to prevent warning of possibly uninitialised variable
        file_list = []
        # Iterate through the directory list, appending files with the correct extension


        last_fits_file = None
        for directory in directory_list:
            for file_extension in file_extension_list:
                # get the directory into name order
                dirlist = os.listdir(directory)
                dirlist.sort()
                if file_extension == ".fits":
                    fits_list = glob.glob(os.path.join(directory,"*.fits"))
                    fits_list.sort()
                    log.info("Searching for first fits file in {}".format(directory))
                    if len(fits_list) == 0:
                        # If fits_list is empty then return an empty list
                        log.info("No fits files in {}".format(directory))
                        return file_list
                    else:
                        # Initialise last_fits_file with the first from the list
                        last_fits_file = fits_list[0]
                        log.info("Intialised last_fits_file with {}".format(last_fits_file))
                        seeking_first_fits_after_event = True
                for file in dirlist:
                    if file.endswith(file_extension):
                        file_POSIX_time = convertGMNTimeToPOSIX(file[10:25])
                        if abs((file_POSIX_time - event_time).total_seconds()) < event.time_tolerance:
                            file_list.append(os.path.join(directory, file))

                        if file_extension == ".fits":
                        # if this is the first fits file after the event time, add the previous fits file
                        # unless already in the list
                            if file_POSIX_time > event_time and seeking_first_fits_after_event:
                                if last_fits_file not in file_list:
                                    file_list.append(os.path.join(directory, last_fits_file))
                                    seeking_first_fits_after_event = False
                            last_fits_file = file
        return file_list

    def getFileList(self, event):

        """Take an event, return paths to files

           Arguments:
               event: [event] Event of interest


           Return:
               file_list: [list of paths] List of paths to files
        """

        file_list = []

        file_list += self.findEventFiles(event, self.getDirectoryList(event), [".fits", ".bin"])
        #have to use system .config file_name here because we have not yet identified the files for the event
        log.info("Using {} as .config file name".format(self.syscon.config_file_name))
        if len(self.getDirectoryList(event)) > 0:
            file_list += self.getFile(os.path.basename(self.syscon.config_file_name), self.getDirectoryList(event)[0])
            file_list += self.getFile(self.syscon.platepar_name, self.getDirectoryList(event)[0])

        return file_list

    def trajectoryVisible(self, rp, event):

        """
        Given a platepar and an event, calculate the centiles of the trajectory which would be in the FoV.
        Working is in ECI, relative to the station coordinates.

        Args:
            rp: [platepar] reference platepar
            event: [event] event of interest

        Returns:
            points_in_fov: [integer] the number of points out of 100 in the field of view
            start_distance: [float] the distance in metres from the station to the trajectory start
            start_angle: [float] the angle between the vector from the station to start of the trajectory
                        and the vector of the centre of the FOV
            end_distance: [float] the distance in metres from the station to the trajectort end
            end_angle: [float] the angle between the vector from the station to end of the trajectory
                        and the vector of the centre of the FOV
            fov_ra: [float]  field of view Ra (degrees)
            fov_dec: [float] fov_dec of view Dec (degrees)

        """
        # Calculate diagonal FoV of camera
        diagonal_fov = np.sqrt(rp.fov_v ** 2 + rp.fov_h ** 2)

        # Calculation origin will be the ECI of the station taken from the platepar
        jul_date = datetime2JD(convertGMNTimeToPOSIX(event.dt))
        origin = np.array(geo2Cartesian(rp.lat, rp.lon, rp.elev, jul_date))

        # Convert trajectory start and end point coordinates to cartesian ECI at JD of event
        traj_sta_pt = np.array(geo2Cartesian(event.lat, event.lon, event.ht * 1000, jul_date))
        traj_end_pt = np.array(geo2Cartesian(event.lat2, event.lon2, event.ht2 * 1000, jul_date))

        # Make relative (_rel) to station coordinates
        stapt_rel, endpt_rel = traj_sta_pt - origin, traj_end_pt - origin

        # trajectory vector, and vector for traverse
        traj_vec = traj_end_pt - traj_sta_pt
        traj_inc = traj_vec / 100

        # the az_centre, alt_centre of the camera
        az_centre, alt_centre = platepar2AltAz(rp)

        # calculate Field of View RA and Dec at event time, and
        fov_ra, fov_dec = altAz2RADec(az_centre, alt_centre, jul_date, rp.lat, rp.lon)

        fov_vec = np.array(raDec2Vector(fov_ra, fov_dec))

        # iterate along the trajectory counting points in the field of view
        points_in_fov = 0
        for i in range(0, 100):
            point = (stapt_rel + i * traj_inc)
            point_fov = angularSeparationVectDeg(vectNorm(point), vectNorm(fov_vec))
            if point_fov < diagonal_fov / 2:
                points_in_fov += 1

        # calculate some additional information for confidence
        start_distance = (np.sqrt(np.sum(stapt_rel ** 2)))
        start_angle = angularSeparationVectDeg(vectNorm(stapt_rel), vectNorm(fov_vec))
        end_distance = (np.sqrt(np.sum(endpt_rel ** 2)))
        end_angle = angularSeparationVectDeg(vectNorm(endpt_rel), vectNorm(fov_vec))

        return points_in_fov, start_distance, start_angle, end_distance, end_angle, fov_ra, fov_dec

    def trajectoryThroughFOV(self, event):

        """
        For the trajectory contained in the event, calculate if it passed through the FoV defined by the
        of the time of the event

        Args:
            event: [event] Calculate if the trajectory of this event passed through the field of view

        Returns:
            pts_in_FOV: [integer] Number of points of the trajectory split into 100 parts
                                   apparently in the FOV of the camera
            sta_dist: [float] Distance from station to the start of the trajectory
            sta_ang: [float] Angle from the centre of the FoV to the start of the trajectory
            end_dist: [float] Distance from station to the end of the trajectory
            end_ang: [float] Angle from the centre of the FoV to the end of the trajectory
        """

        # Read in the platepar for the event
        rp = Platepar()
        if self.getPlateparFilePath(event) == "":
            log.info("Reading platepar from {}".format(os.path.abspath('.')))
            rp.read(os.path.abspath('.'))
        else:
            rp.read(self.getPlateparFilePath(event))

        pts_in_FOV, sta_dist, sta_ang, end_dist, end_ang, fov_RA, fov_DEC = self.trajectoryVisible(rp, event)
        return pts_in_FOV, sta_dist, sta_ang, end_dist, end_ang, fov_RA, fov_DEC

    def doUpload(self, event, evcon, file_list, keep_files=False, no_upload=False, test_mode=False):

        """Move all the files to a single directory. Make MP4s, stacks and jpgs
           Archive into a bz2 file and upload, using paramiko. Delete all working folders.

        Args:
            event: [event] the event to be uploaded
            evcon: [path] path to the config file for the event
            file_list: [list of paths] the files to be uploaded
            keep_files: [bool] keep the files after upload
            no_upload: [bool] if True do everything apart from uploading
            test_mode: [bool] if True prevents upload

        Returns:
            uploadstatus: [bool] status of upload

        """

        if self.eventUploaded(event.uuid):
            log.warning("Call to doUpload for already uploaded event {}".format(event.dt))

        if self.eventProcessed(event.uuid):
            log.warning("Call to doUpload for already processed event {}".format(event.dt))

        event_monitor_directory = os.path.expanduser(os.path.join(self.syscon.data_dir, "EventMonitor"))
        upload_filename = "{}_{}_{}".format(evcon.stationID, event.dt, sanitise(event.suffix))
        # Try and bake the camera network name and group name into the path structure of the archive
        if evcon.network_name is not None and evcon.camera_group_name is not None:
            #create path for this_event_directory
            #get rid of spaces from network name and group name
            this_event_directory = os.path.join(event_monitor_directory,
                                                    upload_filename,
                                                        sanitise(evcon.network_name),
                                                            sanitise(evcon.camera_group_name),
                                                                sanitise(evcon.stationID))

            log.info("Network {} and group {} so creating {}"
                                .format(sanitise(evcon.network_name),sanitise(evcon.camera_group_name), this_event_directory))
        else:
            this_event_directory = os.path.join(event_monitor_directory, upload_filename, sanitise(evcon.stationID))
            log.info("Network and group not defined so creating {}".format(this_event_directory))

        # get rid of the eventdirectory, should never be needed
        if not keep_files:
            if os.path.exists(this_event_directory) and event_monitor_directory != "" and upload_filename != "":
                shutil.rmtree(this_event_directory)


        # create a new event directory
        if not os.path.exists(this_event_directory):
            os.makedirs(this_event_directory)

        # put all the files from the filelist into the event directory
        pack_size = 0
        for file in file_list:
            pack_size += os.path.getsize(file)
        log.info("File pack ({:.0f}MB) assembly started".format(pack_size/1024/1024))

        # Don't upload things which are too large
        if pack_size > 1000*1024*1024:
            log.error("File pack too large")
            return False

        for file in file_list:
            shutil.copy(file, this_event_directory)
        log.info("File pack assembled")

        stackFFs(this_event_directory, "jpg", captured_stack=True, print_progress=False)

        # convert bins to MP4
        for file in file_list:
            #Guard against FS files getting into binViewer
            if file.endswith(".bin") and sys.version_info[0] >= 3 and os.path.basename(file)[0:2] != "FS":
                fr_file = os.path.basename(file)
                ff_file = convertFRNameToFF(fr_file)

                try:
                    log.info("this_event_directory {}".format(this_event_directory))
                    log.info("ff_file {}, fr_file {}".format(ff_file, fr_file))
                    view(this_event_directory, ff_file, fr_file, self.syscon, hide=True, add_timestamp=True, extract_format="mp4")
                except:
                    log.error("Converting {} to mp4 failed".format(file))
                    log.error("this_event_directory {}".format(this_event_directory))
                    log.error("convertFRNameToFF {}".format(ff_file))
                    log.error("fr_file {}".format(fr_file))

        if True:
            batchFFtoImage(os.path.join(this_event_directory), "jpg", add_timestamp=True,
                           ff_component='maxpixel')

        with open(os.path.join(this_event_directory, "event_report.txt"), "w") as info:
            info.write(event.eventToString())

        # remove any leftover .bz2 files
        if not keep_files:
            if os.path.isfile(os.path.join(event_monitor_directory, "{}.tar.bz2".format(upload_filename))):
                os.remove(os.path.join(event_monitor_directory, "{}.tar.bz2".format(upload_filename)))

        if not test_mode:
            if os.path.isdir(event_monitor_directory) and upload_filename != "":
             log.info("Making archive of {}".format(os.path.join(event_monitor_directory, upload_filename)))
             base_name = os.path.join(event_monitor_directory,upload_filename)
             root_dir = os.path.join(event_monitor_directory,upload_filename)
             archive_name = shutil.make_archive(base_name, 'bztar', root_dir, logger=log)
            else:
             log.info("Not making an archive of {}, not sensible.".format(os.path.join(event_monitor_directory)))

        # Remove the directory where the files were assembled
        if not keep_files:
            if os.path.exists(this_event_directory) and this_event_directory != "":
                shutil.rmtree(this_event_directory)

        # Set the upload status to false - every path through the code will set this.
        upload_status = False

        if not no_upload and not test_mode:
            # Loop round for a maximum of 30 tries to carry out the upload
            # Progressively lengthen the delay time, with some random element
            # Return the status of the upload
            # Don't include a delay before uploading
            log.info("Upload of {} - first attempt".format(event_monitor_directory))
            for retry in range(1,30):
                archives = glob.glob(os.path.join(event_monitor_directory,"*.bz2"))

                # Make the upload
                upload_status = uploadSFTP(self.syscon.hostname, self.syscon.stationID.lower(),
                                        event_monitor_directory,self.syscon.event_monitor_remote_dir,archives,
                                           rsa_private_key=self.config.rsa_private_key, allow_dir_creation=True)

                if upload_status:
                    log.info("Upload of {} - attempt no {} was successful".format(event_monitor_directory, retry))
                    # set to the fast check rate after an upload,
                    # unless already set to run faster than that, possibly for future event reporting
                    self.check_interval = self.syscon.event_monitor_check_interval_fast if self.check_interval > self.syscon.event_monitor_check_interval_fast else self.check_interval
                    log.info("Now checking at {:.1f} minute intervals".format(self.check_interval))
                    # Exit loop if upload was successful
                    break
                else:
                    retry_delay = (retry * 180 * (1+ random.random()))
                    log.error("Upload failed on attempt {}. Retry after {:.1f} seconds.".format(retry, retry_delay))
                    time.sleep(retry_delay)
                    log.info("Retrying upload of {}. This is retry {}".format(event_monitor_directory, retry))
        else:
            upload_status = False

        # Remove the directory - even if the upload was not successful
        if not keep_files:
            shutil.rmtree(event_monitor_directory)
        return upload_status

    def checkEvents(self, ev_con, test_mode = False):

        """
        argunments:
            ev_con: configuration object at the time of this event

        returns:
            Nothing
        """

        # Get the work to be done

        unprocessed = self.getUnprocessedEventsfromDB()

        future_events = 0
        for observed_event in unprocessed:

            # check to see if the end of this event is in the future, if it is then do not process
            # if the end of the event is before the next scheduled execution of event monitor loop,
            # then set the loop to execute after the event ends
            if convertGMNTimeToPOSIX(observed_event.dt) + \
                    datetime.timedelta(seconds=int(observed_event.time_tolerance)) > datetime.datetime.utcnow():
                time_until_event_end_seconds = (convertGMNTimeToPOSIX(observed_event.dt) -
                                                    datetime.datetime.utcnow() +
                                                    datetime.timedelta(seconds=int(observed_event.time_tolerance))).total_seconds()
                future_events += 1
                log.info("The end of event at {} is in the future by {:.1f} minutes"
                         .format(observed_event.dt, time_until_event_end_seconds / 60))
                if time_until_event_end_seconds < float(self.check_interval) * 60:
                    log.info("Check interval is set to {:.1f} minutes, however end of future event is only {:.1f} minutes away"
                             .format(float(self.check_interval),time_until_event_end_seconds / 60))
                    # set the check_interval to the time until the end of the event
                    self.check_interval = float(time_until_event_end_seconds) / 60
                    # random time offset to reduce congestion
                    self.check_interval += random.randint(20, 60) / 60
                    log.info("Check interval set to {:.1f} minutes, so that future event is reported quickly"
                             .format(float(self.check_interval)))
                else:
                    log.info("Check interval is set to {:.1f} minutes, end of future event {:.1f} minutes away, no action required"
                             .format(float(self.check_interval),time_until_event_end_seconds / 60 ))
                continue


            log.info("Checks on trajectories for event at {}".format(observed_event.dt))
            check_time_start = datetime.datetime.utcnow()
            # Iterate through the work
            # Events can be specified in different ways, make sure converted to LatLon
            observed_event.latLonAzElToLatLonLatLon()
            # Get the files
            file_list = self.getFileList(observed_event)

            # If there are no files based on time, then mark as processed and continue
            if (len(file_list) == 0 or file_list == [None]) and not test_mode:
                log.info("No files for event - marking {} as processed".format(observed_event.dt))
                self.markEventAsProcessed(observed_event)
                # This moves to next observed_event
                continue

            # If there is a .config file then parse it as evcon - not the station config
            for file in file_list:
                if file.endswith(self.syscon.config_file_name):

                    log.info("Attempt to parse {} as the .config for the event".format(file))
                    if os.path.isfile(file):
                        log.info("Contemporary .config file found")
                        if os.path.getsize(file) != 0:
                            try:
                                ev_con = cr.parse(file)
                            except:
                                log.warning("Unknown error loading .config file; reverting to station .config")
                                ev_con = cr.parse(self.syscon.config_file_name)
                        else:
                            log.warning("Zero size .config file found")
                            ev_con = cr.parse(self.syscon.config_file_name)
                            log.warning("Used the station .config file as night directory .config file had zero length")
                    else:
                        log.info("No .config file found at {}".format(file))
                        ev_con = cr.parse(self.syscon.config_file_name)
                        log.warning("Used the station .config file as no contemporary .config file was found")


            # Look for the station code in the stations_required string
            if observed_event.stations_required.find(ev_con.stationID) != -1:
                if self.doUpload(observed_event, ev_con, file_list, test_mode):
                    log.info("In Stations_Required - marking {} as processed".format(observed_event.dt))
                    self.markEventAsProcessed(observed_event)
                    if len(file_list) > 0:
                        self.markEventAsUploaded(observed_event, file_list)
                else:
                    log.error("Upload failed for event at {}. Event retained in database for retry.".format(observed_event.dt))
                continue

            # Initialise the population of trajectories
            event_population = []
            # If we have any standard deviation definitions then create a population of 1000, else create a population of 1
            if observed_event.hasCartSD() or observed_event.hasPolarSD():
                log.info("Working with standard deviations")
                event_population = observed_event.appendPopulation(event_population,1000)
            else:
                log.info("Working without standard deviations")
                event_population = observed_event.appendPopulation(event_population,1)



            # Apply SD to the population
            if observed_event.hasCartSD():
                log.info("Applying cartesian standard deviations")
                event_population = observed_event.applyCartesianSD(event_population)
            if observed_event.hasPolarSD():
                log.info("Applying polar standard deviations")
                event_population = observed_event.applyPolarSD(event_population)

            # Add trajectories with elevations from observed value to 15 deg
            if observed_event.elev_is_max:
                log.info("Rotating trajectory around observed point")
                event_population = observed_event.addElevationRange(event_population, observed_event, 15)

            # Start testing trajectories from the population
            for event in event_population:
                # check if this has already been handled
                if self.eventProcessed(observed_event.uuid):
                    break # do no more work on any version of this trajectory - break exits loop
                # From the infinitely extended trajectory, work out the closest point to the camera
                # ev_con.elevation is the height above sea level of the station in metres, no conversion required
                start_dist, end_dist, atmos_dist = calculateClosestPoint(event.lat, event.lon, event.ht * 1000,
                                                                              event.lat2, event.lon2, event.ht2 * 1000,
                                                                              ev_con.latitude, ev_con.longitude, ev_con.elevation)
                min_dist = min([start_dist, end_dist, atmos_dist])

                # If this version of the trajectory outside the farradius, continue
                if min_dist > event.far_radius * 1000 and not test_mode:
                    # Do no more work on this version of the trajectory
                    continue

            # If trajectory inside the closeradius, then do the upload and mark as processed
                if min_dist < event.close_radius * 1000 and not test_mode:
                    # this is just for info
                    log.info("Event at {} was {:.0f}km away, inside {:.0f}km so is uploaded with no further checks.".format(event.dt, min_dist / 1000, event.close_radius))
                    check_time_end = datetime.datetime.utcnow()
                    check_time_seconds = (check_time_end- check_time_start).total_seconds()
                    log.info("Check of trajectories time elapsed {:.2f} seconds".format(check_time_seconds))
                    count, event.start_distance, event.start_angle, event.end_distance, event.end_angle, event.fovra, event.fovdec = self.trajectoryThroughFOV(
                        event)
                    # If doUpload returned True mark the event as processed and uploaded
                    if self.doUpload(event, ev_con, file_list, test_mode):
                        log.info("Inside close radius - marking {} as processed".format(observed_event.dt))
                        self.markEventAsProcessed(observed_event)
                        if len(file_list) > 0:
                            self.markEventAsUploaded(observed_event, file_list)
                        break # Do no more work on any version of this trajectory - break exits loop
                    else:
                        log.error("Upload failed for event at {}. Event retained in database for retry.".format(event.dt))

            # If trajectory inside the farradius, then check if the trajectory went through the FoV
            # The returned count is the number of 100th parts of the trajectory observed through the FoV
                if min_dist < event.far_radius * 1000 or test_mode:
                    #log.info("Event at {} was {:4.1f}km away, inside {:4.1f}km, consider FOV.".format(event.dt, min_dist / 1000, event.far_radius))
                    count, event.start_distance, event.start_angle, event.end_distance, event.end_angle, event.fovra, event.fovdec = self.trajectoryThroughFOV(event)
                    if count != 0:
                        log.info("Event at {} had {} points out of 100 in the trajectory in the FOV. Uploading.".format(event.dt, count))
                        check_time_end = datetime.datetime.utcnow()
                        check_time_seconds = (check_time_end - check_time_start).total_seconds()
                        log.info("Check of trajectories took {:2f} seconds".format(check_time_seconds))
                        if self.doUpload(observed_event, ev_con, file_list, test_mode=test_mode):
                            self.markEventAsUploaded(observed_event, file_list)
                            if not test_mode:
                                log.info("Trajectory passed through FoV - marking {} as processed".format(observed_event.dt))
                                self.markEventAsProcessed(observed_event)
                            break # Do no more work on any version of this trajectory
                        else:
                            log.error("Upload failed for event at {}. Event retained in database for retry.".format(event.dt))
                        if test_mode:
                            rp = Platepar()
                            rp.read(self.getPlateparFilePath(event))
                            with open(os.path.expanduser(os.path.join(self.syscon.data_dir, "testlog")), 'at') as logfile:
                                logfile.write(
                                    "{} LOC {} Az:{:3.1f} El:{:3.1f} sta_lat:{:3.4f} sta_lon:{:3.4f} sta_dist:{:3.0f} end_dist:{:3.0f} fov_h:{:3.1f} fov_v:{:3.1f} sa:{:3.1f} ea::{:3.1f} \n".format(
                                    convertGMNTimeToPOSIX(event.dt), ev_con.stationID, rp.az_centre, rp.alt_centre,
                                    rp.lat, rp.lon, event.start_distance / 1000, event.end_distance / 1000, rp.fov_h,
                                    rp.fov_v, event.start_angle, event.end_angle))
                    else:

                        if not test_mode:
                            pass

                    # Continue with other trajectories from this population
                    continue

            # End of the processing loop for this event
            if self.eventProcessed(observed_event.uuid):
                log.info("Reached end of checks - {} is processed".format(observed_event.dt))
                check_time_end = datetime.datetime.utcnow()
                check_time_seconds = (check_time_end - check_time_start).total_seconds()
                log.info("Check of trajectories time elapsed {:.2f} seconds".format(check_time_seconds))

            else:
                check_time_end = datetime.datetime.utcnow()
                check_time_seconds = (check_time_end - check_time_start).total_seconds()
                log.info("Reached end of checks - {} is processed, nothing to upload".format(observed_event.dt))
                log.info("Check of trajectories time elapsed {:.2f} seconds".format(check_time_seconds))
                self.markEventAsProcessed(observed_event)

        if len(unprocessed) - future_events > 1:
            log.info("{} events were processed, EventMonitor work completed"
                     .format(len(unprocessed) - future_events))
        if len(unprocessed) - future_events == 1:
            log.info("{} event was processed, EventMonitor work completed"
                     .format(len(unprocessed) - future_events))

        next_run = (datetime.datetime.utcnow() + datetime.timedelta(minutes=self.check_interval)).replace(microsecond = 0)
        if future_events == 1:
            log.info("{} future event is scheduled, running again at {}"
                     .format(future_events, next_run))
        if future_events > 1:
            log.info("{} future events are scheduled, running again at {}"
                     .format(future_events, next_run))

        return None

    def start(self):
        """ Starts the event monitor. """

        if testIndividuals(logging = False):
            log.info("EventMonitor function test success")
            super(EventMonitor, self).start()
            log.info("EventMonitor was started")
            log.info("Using {} as fallback directory".format(os.path.join(os.path.abspath("."))))
            log.info("Using {} as config filename".format(self.syscon.config_file_name))
            log.info("Using {} as platepar filename".format(self.syscon.platepar_name))
        else:
            log.error("EventMonitor function test fail - not starting EventMonitor")



    def stop(self):
        """ Stops the event monitor. """

        self.db_conn.close()
        time.sleep(2)
        self.exit.set()
        self.join()
        log.info("EventMonitor has stopped")

    def checkDBExists(self):

        """
        Check that the database file exists
        """

        if not os.path.exists(self.event_monitor_db_path):
            self.conn = self.createEventMonitorDB()

        return True

    def getEventsAndCheck(self, testmode=False):
        """
        Gets event(s) from the webpage, or a local file.
        Calls self.addevent to add them to the database
        Calls self.checkevents to see if the database holds any unprocessed events

        Args:
            testmode: [bool] if set true looks for a local file, rather than a web address

        Returns:
            Nothing
        """

        events = self.getEventsfromWebPage(testmode)
        # Don't try to iterate over None - this check should never be needed
        if events is None:
            log.warning("Attempt to iterate over None")
            return
        for event in events:
            if event.isReasonable():
                self.addEvent(event)

        # Go through all events and check if they need to be uploaded - this iterates through the database
        self.checkEvents(self.config, test_mode=testmode)

    def run(self):

        """
        Call to start the event monitor loop. If the loop has been accelerated following a match
        then this loop slows it down by multiplying the check interval by 1.1.

        The time between checks is the sum of the delay interval, and the time to perform the check and upload.
        No further randomisation is applied, as this is a congestion, not contention problem.

        """

        # Delay to allow capture to check existing folders - keep the logs tidy

        time.sleep(30)

        while not self.exit.is_set():
            self.checkDBExists()
            self.getEventsAndCheck()
            log.info("Event monitor check completed")

            start_time, duration = captureDuration(self.syscon.latitude, self.syscon.longitude, self.syscon.elevation)
            if not isinstance(start_time, bool):
                log.info('Next capture start time: ' + str(start_time) + ' UTC')
            # Wait for the next check
            self.exit.wait(60 * self.check_interval)
            # Increase the check interval
            if self.check_interval < self.syscon.event_monitor_check_interval:
                self.check_interval = self.check_interval * 1.1



def latLonAlt2ECEFDeg(lat, lon, h):
    """ Convert geographical coordinates to Earth centered - Earth fixed coordinates.

    Arguments:
        lat: [float] latitude in degrees (+north)
        lon: [float] longitude in degrees (+east)
        h: [float] elevation in metres (WGS84)

    Return:
        (x, y, z): [tuple of floats] ECEF coordinates

    """

    # Call library function, after converting to radians
    return latLonAlt2ECEF(np.radians(lat), np.radians(lon), h)

def angularSeparationVectDeg(vect1, vect2):
    """ Calculates angle between vectors in radians.
        Uses library function, in radions , but converts return to degrees
        This function is to reduce inline conversion calls """

    return np.degrees(angularSeparationVect(vect1,vect2))

def calculateClosestPoint(beg_lat, beg_lon, beg_ele, end_lat, end_lon, end_ele, ref_lat, ref_lon, ref_ele):

        """
        Calculate the closest approach of a trajectory to a reference point

        refer to https://globalmeteornetwork.groups.io/g/main/topic/96374390#8250


        Args:
            beg_lat: [float] Starting latitude of the trajectory
            beg_lon: [float] Starting longitude of the trajectory
            beg_ele: [float] Beginning height of the trajectory
            end_lat: [float] Ending latitude of the trajectory
            end_lon: [float] Ending longitude of the trajectory
            end_ele: [float] Ending height of the trajectory
            ref_lat: [float] Station latitude
            ref_lon: [float] Station longitude
            ref_ele: [float] Station height

        Returns:
            start_dis: Distance from station to start of trajectory
            end_dist: Distance from station to end of trajectory
            closest_dist: Distance at the closest point (possibly outside the start and end)

        """

        # Convert coordinates to ECEF
        beg_ecef = np.array(latLonAlt2ECEFDeg(beg_lat, beg_lon, beg_ele))
        end_ecef = np.array(latLonAlt2ECEFDeg(end_lat, end_lon, end_ele))
        ref_ecef = np.array(latLonAlt2ECEFDeg(ref_lat, ref_lon, ref_ele))

        traj_vec = vectNorm(end_ecef - beg_ecef)
        start_vec, end_vec = (ref_ecef - beg_ecef), (ref_ecef - end_ecef)
        start_dist, end_dist = (np.sqrt((np.sum(start_vec ** 2)))), (np.sqrt((np.sum(end_vec ** 2))))

        # Consider whether vector is zero length by looking at start and end
        if [beg_lat, beg_lon, beg_ele] != [end_lat, end_lon, end_ele]:

            # Vector start and end points are different, calculate the projection of the ref vect onto the traj vector
            proj_vec = beg_ecef + np.dot(start_vec, traj_vec) * traj_vec

            # Hence, calculate the vector at the nearest point, and the closest distance
            closest_vec = ref_ecef - proj_vec
            closest_dist = (np.sqrt(np.sum(closest_vec ** 2)))

        else:

            # Vector has zero length, do not try to calculate projection
            closest_dist = start_dist

        return start_dist, end_dist, closest_dist

def revAz(azim):

    """
        Reverse an azimuth by normalising and reversing

        arguments:
            azim: [float] azimuth in degrees
        returns:
            azim_rev: [float] azimuth in the reverse direction in degrees

        """

    azim_nrm = azim % 360
    azim_rev = azim_nrm + 180 if azim_nrm < 180 else azim_nrm - 180
    return azim_rev

def ecefV2LatLonAlt(ecef_vect):
    """
        Convert ECEF vector (meters) to lat(deg),lon(deg),ht(km)

        arguments: ecef_vector

        returns: lat,lon,ht

        """

    lat, lon, ht = ecef2LatLonAlt(ecef_vect[0], ecef_vect[1], ecef_vect[2])
    return np.degrees(lat), np.degrees(lon), ht / 1000

def randomword(length):

    """
    https://stackoverflow.com/questions/2030053/how-to-generate-random-strings-in-python
    
    Generates a random string of letters    
    
    """


    letters = string.ascii_lowercase
    return ''.join(random.choice(letters) for i in range(length))

def platepar2AltAz(rp):

    """

    arguments:
        rp: Platepar

    returns:
        Ra_d : [degrees] Ra of the platepar at its creation date
        dec_d : [degrees] Dec of the platepar at its creation date
        JD : [float] JD of the platepar creation
        lat : [float] lat of the station
        lon : [float] lon of the station

    """

    RA_d = np.radians(rp.RA_d)
    dec_d = np.radians(rp.dec_d)
    JD = rp.JD
    lat = np.radians(rp.lat)
    lon = np.radians(rp.lon)

    return np.degrees(cyTrueRaDec2ApparentAltAz(RA_d, dec_d, JD, lat, lon))

def angDif(a1, a2):

    """
    Get the minimum difference between two angles, always positive

    arguments:
        a1:[float] angle(degrees)
        a2:[float] angle(degrees)

    return:
        [float] difference between angles


    """

    normalised = abs(a1-a2) % 360
    return min(360-normalised, normalised)

def convertGMNTimeToPOSIX(timestring):

    """
    Converts the filenaming time convention used by GMN into posix

    arguments:
        timestring: [string] time represented as a string e.g. 20230527_032115

    returns:
        posix compatible time
    """
    try:
        dt_object = datetime.datetime.strptime(timestring.strip(), "%Y%m%d_%H%M%S")
    except:
        log.error("Badly formatted time {}".format(timestring.strip()))
        # return a time which will be safe but cannot produce any output
        dt_object = datetime.datetime.strptime("20000101_000000".strip(), "%Y%m%d_%H%M%S")
    return dt_object

def createATestEvent07():


    """
    Creates an event for testing

    arguments:

    returns:
        event: [event]

    """

    test_event = EventContainer("", 0, 0, 0)
    test_event.setValue("EventTime", "20230526_205441")
    test_event.setValue("TimeTolerance", 60)
    test_event.setValue("EventLat", -32.263726)
    test_event.setValue("EventLatStd", 0.31)
    test_event.setValue("EventLon", 116.016066)
    test_event.setValue("EventLonStd", 0.32)
    test_event.setValue("EventHt", 89.0537)
    test_event.setValue("EventHtStd", 15)
    test_event.setValue("CloseRadius", 152)
    test_event.setValue("FarRadius", 153)

    test_event.setValue("EventLat2", -32.187818)
    test_event.setValue("EventLat2Std", 0.33)
    test_event.setValue("EventLon2", 116.111370)
    test_event.setValue("EventLon2Std", 0.34)
    test_event.setValue("EventHt2", 80.8778)
    test_event.setValue("EventHt2Std", 0.35)

    test_uuid = "28e4a2d7-4111-4a72-8a30-969f71fc9207"
    test_event.setValue("uuid", test_uuid)

    return test_event

def createATestEvent08():

    """
    Creates an event for testing

    arguments:

    returns:
        event: [event]

    """

    test_event = EventContainer("", 0, 0, 0)
    test_event.setValue("EventTime", "20230601_124235")
    test_event.setValue("TimeTolerance", 60)
    test_event.setValue("EventLat", 45)
    test_event.setValue("EventLatStd", 0)
    test_event.setValue("EventLon", 179)
    test_event.setValue("EventLonStd", 0)
    test_event.setValue("EventHt", 100)
    test_event.setValue("EventHtStd", 0)
    test_event.setValue("CloseRadius", 152)
    test_event.setValue("FarRadius", 153)

    test_event.setValue("EventLat2", 0)
    test_event.setValue("EventLat2Std", 0)
    test_event.setValue("EventLon2", 0)
    test_event.setValue("EventLon2Std", 0)
    test_event.setValue("EventHt2", 0)
    test_event.setValue("EventHt2Std", 0)

    test_event.setValue("EventAzim", 0)
    test_event.setValue("EventElev", 0)



    test_uuid = "28e4a2d7-4111-4a72-8a30-969f71fc9207"
    test_event.setValue("uuid", test_uuid)

    return test_event

def gcDistDeg(lat1, lon1, lat2, lon2):

    """
    Uses Haversine formula to return great circle distance. This function is only used for testing other
    functions

    arguments:
        lat1: [float] latitude of point 1 (degrees)
        lon1: [float] latitude of point 1 (degrees)
        lat2: [float] latitude of point 2 (degrees)
        lon2: [float] latitude of point 2 (degrees)

    returns:
        [float] great circle distance (km)


    """

    lat1, lon1 = np.radians(lat1), np.radians(lon1)
    lat2, lon2 = np.radians(lat2), np.radians(lon2)
    delta_lat, delta_lon = (lat2 - lat1)/2 , (lon2 - lon1)/2

    t1 = np.sin(delta_lat) ** 2
    t2 = np.sin(delta_lon) ** 2 * np.cos(lat1) * np.cos(lat2)

    if (abs(t1) - abs(t2)) < 1e-10:
        return 0
    else:
        return 2 * np.arcsin((t1 + t2) ** 0.5) * 6371.009

def testRevAz():

    """
    Generates random angles and confirms that the angle difference to reversed is 180 degrees


    return:
        [bool]

    """
    t = EventContainer("",0,0,0)
    success = True

    for test in range(3000):
        test_azim = random.uniform(-5000,5000)
        success = success if angDif(test_azim, revAz(test_azim)) == 180 else False
        if not success:
            return False


    return success

def testIsReasonable():
    """
    Checks isReasonble function by generating events


    return:
        [bool]

    """

    t = EventContainer("",0,0,0)
    t.setValue("EventLat", "45")
    t.setValue("EventLon", "-27")
    t.setValue("TimeTolerance", "5")

    success = True
    success = success if t.isReasonable() else False
    t.setValue("TimeTolerance", "301")
    success = success if not t.isReasonable() else False
    t.setValue("TimeTolerance", "299")
    success = success if t.isReasonable() else False
    t.lat = ""
    success = success if not t.isReasonable() else False
    t.setValue("EventLat", "-180")
    success = success if t.isReasonable() else False
    t.lon = ""
    success = success if not t.isReasonable() else False
    t.setValue("EventLon", "-32")
    success = success if t.isReasonable() else False

    return success

def testHasCartSD():

    """
    tests hasCartSD function by testing events
    tests hasCardSD function by testing events


    return:
        [bool]

    """

    t = EventContainer("", 0, 0, 0)
    t.setValue("EventLat", "45")
    t.setValue("EventLon", "-27")
    t.setValue("TimeTolerance", "5")

    success = True
    success = success if not t.hasCartSD() else False
    t.setValue("EventCartStd",1)
    success = success if t.hasCartSD() else False
    t.setValue("EventCartStd", 0)
    success = success if not t.hasCartSD() else False
    t.setValue("EventCart2Std", 1)
    success = success if t.hasCartSD() else False
    t.setValue("EventCart2Std", 0)
    success = success if not t.hasCartSD() else False

    return success

def testHasPolarSD():

    t = EventContainer("", 0, 0, 0)
    t.setValue("EventLat", "45")
    t.setValue("EventLon", "-27")
    t.setValue("TimeTolerance", "5")

    success = True
    success = success if not t.hasPolarSD() else False
    t.setValue("EventLatStd",1)
    success = success if t.hasPolarSD() else False
    t.setValue("EventLatStd", 0)
    success = success if not t.hasPolarSD() else False
    t.setValue("EventLonStd", 1)
    success = success if t.hasPolarSD() else False
    t.setValue("EventLonStd", 0)
    success = success if not t.hasPolarSD() else False
    t.setValue("EventLat2Std", 1)
    success = success if t.hasPolarSD() else False
    t.setValue("EventLat2Std", 0)
    success = success if not t.hasPolarSD() else False
    t.setValue("EventLon2Std", 1)
    success = success if t.hasPolarSD() else False
    t.setValue("EventLon2Std", 0)
    success = success if not t.hasPolarSD() else False

    return success

def testEventToECEFVector():

    """
    Tests conversion of events to ECEF vectors by reversing and using haversine


    return:
        [bool]

    """

    t = EventContainer("", 0, 0, 0)

    success = True

    for test in range(1000):
        iLon, iLon2, iLat,iLat2 = np.random.uniform(-1000,1000,4)

        iHt, iHt2 = np.random.uniform(-50,1000,2)

        t.setValue("EventLat", iLat)
        t.setValue("EventLon", iLon)
        t.setValue("EventHt", iHt)
        t.setValue("EventLat2", iLat2)
        t.setValue("EventLon2", iLon2)
        t.setValue("EventHt2", iHt2)

        v1,v2 = t.eventToECEFVector()
        lat,lon,ht = ecef2LatLonAlt(v1[0],v1[1],v1[2])
        lat2, lon2, ht2 = ecef2LatLonAlt(v2[0], v2[1], v2[2])
        ht, ht2 = ht / 1000, ht2 / 1000
        lat, lon, lat2, lon2 = np.degrees(lat), np.degrees(lon), np.degrees(lat2), np.degrees(lon2)

        success = success if gcDistDeg(iLat, iLon, lat, lon) < 0.1  else False
        success = success if gcDistDeg(iLat2, iLon2, lat2, lon2) < 0.1 else False

        success = success if abs(iHt-ht) < 0.1 else False
        success = success if abs(iHt2 - ht2) < 0.1 else False

        if not success:
            print("fail")
            print(gcDistDeg(iLat, iLon, lat, lon))
            print(gcDistDeg(iLat2, iLon2, lat2, lon2))
            time.sleep(30)

    return success


def testEventCreation():

    """
    Tests creation and modification of events


    return:
        [bool]
    """

    success = True


    event = createATestEvent08()
    # print(event.eventToString())
    event.latLonAzElToLatLonLatLon()

    success = success if event.azim == 0 and event.elev == 45 else False

    # print(event.eventToString())
    event = createATestEvent08()
    event.setValue("EventAzim", 91)
    event.setValue("EventElev", 0)
    event.latLonAzElToLatLonLatLon()

    success = success if event.azim == 91 and event.elev == 45 else False
    success = success if gcDistDeg(45, 178, event.lat, event.lon) < 0.1 else False
    success = success if gcDistDeg(45, -179, event.lat2, event.lon2) < 0.1 else False
    success = success if abs(event.ht - 101) < 0.1 else False
    success = success if abs(event.ht2 - 20) < 0.1 else False

    # print(event.eventToString())
    event = createATestEvent08()
    event.setValue("EventAzim", 179)
    event.setValue("EventElev", 0)
    event.latLonAzElToLatLonLatLon()

    success = success if event.azim == 179 and event.elev == 45 else False
    success = success if gcDistDeg(45, 178, event.lat, event.lon) < 0.1 else False
    success = success if gcDistDeg(44.278, 179.017, event.lat2, event.lon2) < 0.1 else False
    success = success if abs(event.ht - 101) < 0.1 else False
    success = success if abs(event.ht2 - 20) < 0.1 else False

    event = createATestEvent08()
    event.setValue("EventAzim", 270)
    event.setValue("EventElev", 0)
    event.latLonAzElToLatLonLatLon()
    success = success if event.azim == 270 and event.elev == 45 else False
    success = success if gcDistDeg(45, 179, event.lat, event.lon) < 0.1 else False
    success = success if gcDistDeg(45, 178, event.lat2, event.lon2) < 0.1 else False
    success = success if abs(event.ht - 101) < 0.1 else False
    success = success if abs(event.ht2 - 20) < 0.1 else False

    event = createATestEvent08()
    event.setValue("EventAzim", 1)
    event.setValue("EventElev", 45)
    event.latLonAzElToLatLonLatLon()
    success = success if event.azim == 1 and event.elev == 45 else False

    success = success if gcDistDeg(44.99, 179, event.lat, event.lon) < 0.1 else False

    success = success if gcDistDeg(45.722, 179.018, event.lat2, event.lon2) < 0.1 else False
    success = success if abs(event.ht - 101) < 0.1 else False
    success = success if abs(event.ht2 - 20) < 0.1 else False

    # print(event.eventToString())
    event = createATestEvent08()
    event.setValue("EventAzim", -1)
    event.setValue("EventElev", 90)
    event.latLonAzElToLatLonLatLon()

    success = success if event.azim == -1 and event.elev == 45 else False
    success = success if gcDistDeg(44.99, 179, event.lat, event.lon) < 0.1 else False
    success = success if gcDistDeg(45.722, 179, event.lat2, event.lon2) < 0.1 else False
    success = success if abs(event.ht - 101) < 0.1 else False
    success = success if abs(event.ht2 - 20) < 0.1 else False


    # print(event.eventToString())
    event = createATestEvent08()
    event.setValue("EventAzim", 30)
    event.setValue("EventElev", 78)
    event.latLonAzElToLatLonLatLon()

    success = success if event.azim == 30 and event.elev == 78 else False
    success = success if event.azim == 30 and event.elev == 78 else False
    success = success if gcDistDeg(44.998, 178.998, event.lat, event.lon) < 0.1 else False
    success = success if gcDistDeg(45.132, 179.108, event.lat2, event.lon2) < 0.1 else False
    success = success if abs(event.ht - 101) < 0.1 else False
    success = success if abs(event.ht2 - 20) < 0.1 else False

    return success

def testApplyCartesianSD():


    """
    Tests application of standard deviation to cartesian coordinates


    return:
        [bool]
    """


    success = True
    event = createATestEvent07()
    event_population = []
    event.cart_std, event.cart2_std = 1000,2000
    event_population = event.appendPopulation(event_population, 1000)
    event_population = event.applyCartesianSD(event_population, seed = 0) # pass a seed for repeatability

    x1l,y1l,z1l = [],[],[]
    x2l,y2l,z2l = [],[],[]

    e = event
    for e in event_population:

        x1, y1, z1 = latLonAlt2ECEFDeg(e.lat, e.lon, e.ht * 1000)
        x2, y2, z2 = latLonAlt2ECEFDeg(e.lat2, e.lon2, e.ht2 * 1000)
        x1l.append(x1)
        y1l.append(y1)
        z1l.append(z1)
        x2l.append(x2)
        y2l.append(y2)
        z2l.append(z2)
    xstd, ystd, zstd = np.std(x1l), np.std(y1l), np.std(z1l)
    success = success if abs(xstd - event.cart_std) < 100 else False
    success = success if abs(ystd - event.cart_std) < 100 else False
    success = success if abs(zstd - event.cart_std) < 100 else False

    x2std, y2std, z2std = np.std(x2l), np.std(y2l), np.std(z2l)
    success = success if abs(x2std - event.cart2_std) < 100 else False
    success = success if abs(y2std - event.cart2_std) < 100 else False
    success = success if abs(z2std - event.cart2_std) < 100 else False



    xmn, ymn, zmn = np.mean(x1l), np.mean(y1l), np.mean(z1l)
    x2mn, y2mn, z2mn = np.mean(x2l), np.mean(y2l), np.mean(z2l)
    lat,lon,ht = ecef2LatLonAlt(xmn,ymn,zmn)
    lat2, lon2, ht2 = ecef2LatLonAlt(x2mn+50, y2mn+50 , z2mn+50 )
    lat, lon, lat2, lon2 = np.degrees(lat) , np.degrees(lon),np.degrees(lat2), np.degrees(lon2)
    success = success if gcDistDeg(lat, lon, event.lat, event.lon) < 0.1 else False
    success = success if gcDistDeg(lat2, lon2, event.lat2, event.lon2) < 0.1 else False
    success = success if abs(e.ht - ht/1000) < 10 and (e.ht2 -  ht2/1000) < 10 else False

    return success

def testApplyPolarSD():

    """
    Tests application of standard deviation to polar coordinates


    return:
         [bool]
    """

    success = True
    event = createATestEvent07()
    event_population = []
    event.lat_std, event.lon_std, event.ht_std, event.lat2_std, event.lon2_std,event.ht2_std = 0.01,0.02,1,0.05,0.6,5
    event_population = event.appendPopulation(event_population, 10000)
    event_population = event.applyPolarSD(event_population, seed = 0) # pass a seed for repeatbility

    lat1l,lon1l,ht1l = [],[],[]
    lat2l,lon2l,ht2l = [],[],[]

    e = event
    for e in event_population:

        lat1l.append(e.lat)
        lon1l.append(e.lon)
        ht1l.append(e.ht)

        lat2l.append(e.lat2)
        lon2l.append(e.lon2)
        ht2l.append(e.ht2)



    lat1std, lon1std, ht1std = np.std(lat1l), np.std(lon1l), np.std(ht1l)
    success = success if abs(lat1std - event.lat_std) < 0.01 else False
    success = success if abs(lon1std - event.lon_std) < 0.01 else False
    success = success if abs(ht1std - event.ht_std) < 0.1 else False

    lat2std, lon2std, ht2std = np.std(lat2l), np.std(lon2l), np.std(ht2l)
    success = success if abs(lat2std - event.lat2_std) < 0.01 else False
    success = success if abs(lon2std - event.lon2_std) < 0.01 else False
    success = success if abs(ht2std - event.ht2_std) < 0.1 else False






    lat1mn, lon1mn, ht1mn = np.mean(lat1l), np.mean(lon1l), np.mean(ht1l)
    lat2mn, lon2mn, ht2mn = np.mean(lat2l), np.mean(lon2l), np.mean(ht2l)

    success = success if gcDistDeg(lat1mn, lon1mn, event.lat, event.lon) < 0.1 else False
    success = success if gcDistDeg(lat2mn, lon2mn, event.lat2, event.lon2) < 0.1 else False
    success = success if abs(e.ht - ht1mn) < 5 and (e.ht2 - ht2mn) < 10 else False
    return success

def testsanitise():

    success = True

    if "This_string_is_safe" == sanitise("This string is safe", space_substitution="_", log_changes= False):
        success = success
    else:
        success = False

    if "Thisstringis_alsosafebuthasspacesstripped" == sanitise("This string is _ also safe but has spaces stripped", log_changes= False):
        success = success
    else:
        success = False

    if "This_string_is_-_also_safe_but_has_spaces_converted_to_us" == sanitise("This string is - also safe but has spaces converted to us", space_substitution="_", log_changes= False):
        success = success
    else:
        success = False


    if "This string is - not  safe but has spaces left in place" == sanitise("This string is - not ?.,`?/%%^&* safe but has spaces left in place", space_substitution=" ", log_changes= False):
        success = success
    else:
        success = False

    return success


def testIndividuals(logging = True):


    """
    Control function to check individual functions

    arguments:

    return:
        [bool]


    """

    individuals_success = True



    if testsanitise():
        if logging:
            log.info("santise passed tests")
    else:
        log.error("sanitise failed tests")
        individuals_success = False


    if testRevAz():
        if logging:
            log.info("revAz passed tests")
    else:
        log.error("revAz failed tests")
        individuals_success = False

    if testIsReasonable():
        if logging:
            log.info("isReasonable passed tests")
    else:
        log.error("isReasonable failed tests")
        individuals_success = False

    if testHasCartSD():
        if logging:
            log.info("hasCartSD passed tests")
    else:
        log.error("hasCartSD failed tests")
        individuals_success = False


    if testHasPolarSD():
        if logging:
            log.info("hasPolarSD passed tests")
    else:
        log.error("hasPolarSD failed tests")
        individuals_success = False

    if abs(gcDistDeg(31.7, 26.3, 45.1, 31.2) - 1549.2) < 0.5:
        if logging:
            log.info("GC Dist passed test")
    else:
        log.error("GC Dist failed test")
        individuals_success = False



    if testEventToECEFVector():
        if logging:
            log.info("eventToECEFVector passed tests")
    else:
        log.error("eventToECEFVector failed tests")
        individuals_success = False


    if convertGMNTimeToPOSIX("20210925_163127") == datetime.datetime(2021, 9, 25, 16, 31, 27):
        if logging:
            log.info("convertgmntimetoposix success")
    else:
        log.error("convertgmntimetoposix fail")
        individuals_success = False


    if testEventCreation():
        if logging:
            log.info("Event Creation success")
    else:
        log.error("Event Creation fail")

    if testApplyCartesianSD():
        if logging:
            log.info("Apply Cartesian SD success")
    else:
        log.error("Apply Cartesian SD fail")
        individuals_success = False

    if testApplyPolarSD():
        if logging:
            log.info("Apply Polar SD success")
    else:
        log.error("Apply Polar SD fail")
        individuals_success = False

    return individuals_success

if __name__ == "__main__":

    import argparse

    arg_parser = argparse.ArgumentParser(description="""Check a web page for trajectories, and upload relevant data. \
        """, formatter_class=argparse.RawTextHelpFormatter)

    arg_parser.add_argument('-c', '--config', nargs=1, metavar='CONFIG_PATH', type=str,
                            help="Path to a config file which will be used instead of the default one.")

    arg_parser.add_argument('-o', '--oneshot', dest='one_shot', default=False, action="store_true",
                            help="Run once, and terminate.")

    arg_parser.add_argument('-d', '--deletedb', dest='delete_db', default=False, action="store_true",
                            help="Delete the event_monitor database at initialisation.")

    arg_parser.add_argument('-k', '--keepfiles', dest='keepfiles', default=False, action="store_true",
                            help="Keep working files")

    arg_parser.add_argument('-n', '--noupload', dest='noupload', default=False, action="store_true",
                            help="Do not upload")


    cml_args = arg_parser.parse_args()

    # Load the config file
    syscon = cr.loadConfigFromDirectory(cml_args.config, os.path.abspath('.'))

    # Set the web page to monitor

    if testIndividuals():
        log.info("Individual function test success")
        print("Individual function test success")
    else:
        log.error("Individual function test fail")
        print("Individual function test fail")


    try:
        # Add a random string after the URL to defeat caching
        print(syscon.event_monitor_webpage)

        if sys.version_info[0] < 3:
            web_page = urllib2.urlopen(syscon.event_monitor_webpage).read().splitlines()
        else:
            web_page = urllib.request.urlopen(syscon.event_monitor_webpage).read().decode("utf-8").splitlines()


    except:

        log.info("Nothing found at {}".format(syscon.event_monitor_webpage))

    if cml_args.delete_db and os.path.isfile(syscon.event_monitor_db_path):
        os.unlink(syscon.event_monitor_db_path)

    em = EventMonitor(syscon)



    if cml_args.one_shot:
        print("EventMonitor running once")
        em.getEventsAndCheck()

    else:
        print("EventMonitor running indefinitely")
        em.start()
<|MERGE_RESOLUTION|>--- conflicted
+++ resolved
@@ -1372,18 +1372,13 @@
             file_list.append(str(os.path.join(directory, file_name)))
             return file_list
         else:
-<<<<<<< HEAD
+
 
             if os.path.isfile(os.path.join(os.path.expanduser(self.config.config_file_name), file_name)):
                 file_list.append(str(os.path.join(os.path.expanduser(self.config.config_file_name), file_name)))
                 log.info("Using {} as fallback .config file".format(self.config.config_file_name))
-=======
-            log.debug("Unable to find {} in {}".format(file_name,directory))
-            log.debug("Looking in {}".format(os.path.join(os.path.abspath("."),self.syscon.config_file_path)))
-            if os.path.isfile(os.path.join(os.path.abspath("."),self.syscon.config_file_path, file_name)):
-                file_list.append(str(os.path.join(os.path.abspath("."),self.syscon.config_file_path, file_name)))
-                log.info("Returning {}".format(file_list[0]))
->>>>>>> fb58292c
+
+
                 return file_list
         return []
 
@@ -1403,19 +1398,12 @@
         platepar_file = ""
 
         if len(self.getDirectoryList(event)) > 0:
-<<<<<<< HEAD
+
             platepar_file_list = self.getFile("platepar_cmn2010.cal", self.getDirectoryList(event)[0])
             if len(platepar_file_list) > 0:
                 platepar_file = platepar_file_list[0]
             else:
                 log.warning("No platepar file found processing event at {}".format(event.dt))
-=======
-            try:
-                platepar_file = self.getFile(self.syscon.platepar_name, self.getDirectoryList(event)[0])[0]
-            except:
-                platepar_file = ""
-                log.warning("Failed to get a platepar file")
->>>>>>> fb58292c
         return platepar_file
 
 
