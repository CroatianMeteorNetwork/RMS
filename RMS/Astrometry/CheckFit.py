--- conflicted
+++ resolved
@@ -737,6 +737,9 @@
     arg_parser.add_argument('-c', '--config', nargs=1, metavar='CONFIG_PATH', type=str, \
         help="Path to a config file which will be used instead of the default one.")
 
+    arg_parser.add_argument('-d', '--distorsion', action="store_true", \
+        help="""Refine the distorsion parameters.""")
+
     # Parse the command line arguments
     cml_args = arg_parser.parse_args()
 
@@ -800,11 +803,8 @@
 
 
     # Run the automatic astrometry fit
-<<<<<<< HEAD
-    pp, fit_status = autoCheckFit(config, platepar, calstars_list)
-=======
-    pp, fit_status = autoCheckFit(conf, platepar, calstars_list, distorsion_refinement=True)
->>>>>>> 23d9f0dc
+    pp, fit_status = autoCheckFit(config, platepar, calstars_list, distorsion_refinement=cml_args.distorsion)
+
 
     # If the fit suceeded, save the platepar
     if fit_status:
