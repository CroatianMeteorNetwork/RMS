--- conflicted
+++ resolved
@@ -58,17 +58,10 @@
     """ Holds Earth's shape and physical parameters. """
 
     def __init__(self):
-<<<<<<< HEAD
-        # Earth elipsoid parameters in meters (source: IERS 2003)
-        self.EQUATORIAL_RADIUS = 6378136.6
-        self.POLAR_RADIUS = 6356751.9
-=======
-
         # Earth elipsoid parameters in meters (source: WGS84, the GPS standard)
         self.EQUATORIAL_RADIUS = 6378137.0
         self.POLAR_RADIUS = 6356752.314245
         self.E = math.sqrt(1.0 - self.POLAR_RADIUS**2/self.EQUATORIAL_RADIUS**2)
->>>>>>> 908ee22f
         self.RATIO = self.EQUATORIAL_RADIUS/self.POLAR_RADIUS
         self.SQR_DIFF = self.EQUATORIAL_RADIUS**2 - self.POLAR_RADIUS**2
 
@@ -352,14 +345,6 @@
 def geo2Cartesian(lat, lon, h, julian_date):
     """ Convert geographical Earth coordinates to Cartesian ECI coordinate system (Earth center as origin).
         The Earth is considered as an elipsoid.
-<<<<<<< HEAD
-    @param lat: [float] latitude of the observer in degrees
-    @param lon: [float] longitde of the observer in degress
-    @param h: [int or float] elevation of the observer in meters
-    @param julian_date: [float] decimal julian date, epoch J2000.0
-    @return (x, y, z): [tuple of floats] a tuple of X, Y, Z Cartesian coordinates
-    """
-=======
     
     Arguments:
         lat_rad: [float] Latitude of the observer in degrees (+N), WGS84.
@@ -377,22 +362,9 @@
 
     # Calculate ECEF coordinates
     ecef_x, ecef_y, ecef_z = latLonAlt2ECEF(lat_rad, lon_rad, h)
->>>>>>> 908ee22f
-
 
     # Get Local Sidreal Time
     LST_rad = math.radians(JD2LST(julian_date, np.degrees(lon_rad))[0])
-
-<<<<<<< HEAD
-    # Get distance from Earth centre to the position given by geographical coordinates
-    Rh = h + math.sqrt(EARTH.POLAR_RADIUS**2 + (EARTH.SQR_DIFF/((EARTH.RATIO*math.tan(lat_rad))*
-                                                                (EARTH.RATIO*math.tan(lat_rad)) + 1)))
-
-    # Calculate Cartesian coordinates (in meters)
-    x = Rh*math.cos(lat_rad)*math.cos(LST_rad)
-    y = Rh*math.cos(lat_rad)*math.sin(LST_rad)
-    z = Rh*math.sin(lat_rad)
-=======
 
     # Calculate the Earth radius at given latitude
     Rh = math.sqrt(ecef_x**2 + ecef_y**2 + ecef_z**2)
@@ -404,23 +376,9 @@
     x = Rh*np.cos(lat_geocentric)*np.cos(LST_rad)
     y = Rh*np.cos(lat_geocentric)*np.sin(LST_rad)
     z = Rh*np.sin(lat_geocentric)
->>>>>>> 908ee22f
 
     return x, y, z
 
-
-<<<<<<< HEAD
-def cartesian2Geographical(julian_date, lon, Xi, Yi, Zi):
-    """ Convert Cartesian coordinates of a point (origin in Earth's centre) to geographical coordinates.
-    @param julian_date: [float] decimal julian date, epoch J2000.0
-    @param lon: [float] longitde of the observer in degress
-    @param Xi: [float] X coordinate of a point in space (meters)
-    @param Yi: [float] Y coordinate of a point in space (meters)
-    @param Zi: [float] Z coordinate of a point in space (meters)
-    @return (lon_p, lat_p): [tuple of floats]
-        lon_p: longitude of the point in degrees
-        lat_p: latitude of the point in degrees
-=======
 
 def ecef2LatLonAlt(x, y, z):
     """ Convert Earth centered - Earth fixed coordinates to geographical coordinates (latitude, longitude, 
@@ -486,7 +444,6 @@
     Return:
         (x, y, z): [list of floats] ECEF coordinates of the given point.
 
->>>>>>> 908ee22f
     """
 
     # Observer ECEF coordinates
@@ -841,10 +798,6 @@
 ###########################################
 
 
-<<<<<<< HEAD
-=======
-
->>>>>>> 908ee22f
 if __name__ == "__main__":
     # Test the geocentric to apparent radiant function
     ra_g = 108.67522
