--- conflicted
+++ resolved
@@ -43,9 +43,13 @@
 
 # Import Cython functions
 import pyximport
-
 pyximport.install(setup_args={'include_dirs': [np.get_include()]})
-import RMS.Astrometry.CyFunctions as cy
+from RMS.Astrometry.CyFunctions import cyaltAz2RADec, cyraDec2AltAz, cyApparentAltAz2TrueRADec, \
+    cyApparentAltAz2TrueRADec_vect, cyTrueRaDec2ApparentAltAz, cyTrueRaDec2ApparentAltAz_vect
+
+# Vectorize some functions
+cyaltAz2RADec_vect = np.vectorize(cyaltAz2RADec, excluded=["jd", "lat", "lon"])
+cyraDec2AltAz_vect = np.vectorize(cyraDec2AltAz, excluded=["jd", "lat", "lon"])
 
 ### CONSTANTS ###
 
@@ -58,17 +62,11 @@
     """ Holds Earth's shape and physical parameters. """
 
     def __init__(self):
-<<<<<<< HEAD
-        # Earth elipsoid parameters in meters (source: IERS 2003)
-        self.EQUATORIAL_RADIUS = 6378136.6
-        self.POLAR_RADIUS = 6356751.9
-=======
 
         # Earth elipsoid parameters in meters (source: WGS84, the GPS standard)
         self.EQUATORIAL_RADIUS = 6378137.0
         self.POLAR_RADIUS = 6356752.314245
         self.E = math.sqrt(1.0 - self.POLAR_RADIUS**2/self.EQUATORIAL_RADIUS**2)
->>>>>>> 908ee22f
         self.RATIO = self.EQUATORIAL_RADIUS/self.POLAR_RADIUS
         self.SQR_DIFF = self.EQUATORIAL_RADIUS**2 - self.POLAR_RADIUS**2
 
@@ -352,14 +350,6 @@
 def geo2Cartesian(lat, lon, h, julian_date):
     """ Convert geographical Earth coordinates to Cartesian ECI coordinate system (Earth center as origin).
         The Earth is considered as an elipsoid.
-<<<<<<< HEAD
-    @param lat: [float] latitude of the observer in degrees
-    @param lon: [float] longitde of the observer in degress
-    @param h: [int or float] elevation of the observer in meters
-    @param julian_date: [float] decimal julian date, epoch J2000.0
-    @return (x, y, z): [tuple of floats] a tuple of X, Y, Z Cartesian coordinates
-    """
-=======
     
     Arguments:
         lat_rad: [float] Latitude of the observer in degrees (+N), WGS84.
@@ -377,22 +367,10 @@
 
     # Calculate ECEF coordinates
     ecef_x, ecef_y, ecef_z = latLonAlt2ECEF(lat_rad, lon_rad, h)
->>>>>>> 908ee22f
 
 
     # Get Local Sidreal Time
     LST_rad = math.radians(JD2LST(julian_date, np.degrees(lon_rad))[0])
-
-<<<<<<< HEAD
-    # Get distance from Earth centre to the position given by geographical coordinates
-    Rh = h + math.sqrt(EARTH.POLAR_RADIUS**2 + (EARTH.SQR_DIFF/((EARTH.RATIO*math.tan(lat_rad))*
-                                                                (EARTH.RATIO*math.tan(lat_rad)) + 1)))
-
-    # Calculate Cartesian coordinates (in meters)
-    x = Rh*math.cos(lat_rad)*math.cos(LST_rad)
-    y = Rh*math.cos(lat_rad)*math.sin(LST_rad)
-    z = Rh*math.sin(lat_rad)
-=======
 
     # Calculate the Earth radius at given latitude
     Rh = math.sqrt(ecef_x**2 + ecef_y**2 + ecef_z**2)
@@ -404,23 +382,10 @@
     x = Rh*np.cos(lat_geocentric)*np.cos(LST_rad)
     y = Rh*np.cos(lat_geocentric)*np.sin(LST_rad)
     z = Rh*np.sin(lat_geocentric)
->>>>>>> 908ee22f
 
     return x, y, z
 
 
-<<<<<<< HEAD
-def cartesian2Geographical(julian_date, lon, Xi, Yi, Zi):
-    """ Convert Cartesian coordinates of a point (origin in Earth's centre) to geographical coordinates.
-    @param julian_date: [float] decimal julian date, epoch J2000.0
-    @param lon: [float] longitde of the observer in degress
-    @param Xi: [float] X coordinate of a point in space (meters)
-    @param Yi: [float] Y coordinate of a point in space (meters)
-    @param Zi: [float] Z coordinate of a point in space (meters)
-    @return (lon_p, lat_p): [tuple of floats]
-        lon_p: longitude of the point in degrees
-        lat_p: latitude of the point in degrees
-=======
 
 def ecef2LatLonAlt(x, y, z):
     """ Convert Earth centered - Earth fixed coordinates to geographical coordinates (latitude, longitude, 
@@ -486,7 +451,6 @@
     Return:
         (x, y, z): [list of floats] ECEF coordinates of the given point.
 
->>>>>>> 908ee22f
     """
 
     # Observer ECEF coordinates
@@ -683,9 +647,9 @@
     lon = np.radians(lon)
 
     if isinstance(azim, float) or isinstance(azim, int) or isinstance(azim, np.float64):
-        ra, dec = cy.cyaltAz2RADec(azim, elev, jd, lat, lon)
+        ra, dec = cyaltAz2RADec(azim, elev, jd, lat, lon)
     elif isinstance(azim, np.ndarray):
-        ra, dec = cy.cyaltAz2RADec_vect(azim, elev, jd, lat, lon)
+        ra, dec = cyaltAz2RADec_vect(azim, elev, jd, lat, lon)
     else:
         raise TypeError("azim must be a number or np.ndarray, given: {}".format(type(azim)))
 
@@ -693,15 +657,33 @@
 
 
 def apparentAltAz2TrueRADec(azim, elev, jd, lat, lon, refraction=True):
+    """ Convert the apparent azimuth and altitude in the epoch of date to true (refraction corrected) right 
+        ascension and declination in J2000.
+    Arguments:
+        azim: [float] Azimuth (+East of due North) in degrees (epoch of date).
+        elev: [float] Elevation above horizon in degrees (epoch of date).
+        jd: [float] Julian date.
+        lat: [float] Latitude of the observer in degrees.
+        lon: [float] Longitde of the observer in degrees.
+    Keyword arguments:
+        refraction: [bool] Apply refraction correction. True by default.
+    Return:
+        (ra, dec): [tuple]
+            ra: [float] Right ascension (degrees, J2000).
+            dec: [float] Declination (degrees, J2000).
+    """
+
     azim = np.radians(azim)
     elev = np.radians(elev)
     lat = np.radians(lat)
     lon = np.radians(lon)
 
     if isinstance(azim, float) or isinstance(azim, int) or isinstance(azim, np.float64):
-        ra, dec = cy.apparentAltAz2TrueRADec(azim, elev, jd, lat, lon, refraction)
+        ra, dec = cyApparentAltAz2TrueRADec(azim, elev, jd, lat, lon, refraction)
+    
     elif isinstance(azim, np.ndarray):
-        ra, dec = cy.apparentAltAz2TrueRADec_vect(azim, elev, jd, lat, lon, refraction)
+        ra, dec = cyApparentAltAz2TrueRADec_vect(azim, elev, jd, lat, lon, refraction)
+
     else:
         raise TypeError("azim must be a number or np.ndarray, given: {}".format(type(azim)))
 
@@ -726,9 +708,12 @@
 
     # Compute azim and elev using a fast cython function
     if isinstance(ra, float) or isinstance(ra, int) or isinstance(ra, np.float64):
-        azim, elev = cy.cyraDec2AltAz(ra, dec, jd, lat, lon)
+        azim, elev = cyraDec2AltAz(ra, dec, jd, lat, lon)
+
     elif isinstance(ra, np.ndarray):
-        azim, elev = cy.cyraDec2AltAz_vect(ra, dec, jd, lat, lon)
+        # Compute it for numpy arrays
+        azim, elev = cyraDec2AltAz_vect(ra, dec, jd, lat, lon)
+
     else:
         raise TypeError("ra must be a number or np.ndarray, given: {}".format(type(ra)))
 
@@ -736,15 +721,35 @@
 
 
 def trueRaDec2ApparentAltAz(ra, dec, jd, lat, lon, refraction=True):
+    """ Convert the true right ascension and declination in J2000 to azimuth (+East of due North) and 
+        altitude in the epoch of date. The correction for refraction is performed.
+    Arguments:
+        ra: [float] Right ascension in degrees (J2000).
+        dec: [float] Declination in degrees (J2000).
+        jd: [float] Julian date.
+        lat: [float] Latitude in degrees.
+        lon: [float] Longitude in degrees.
+    Keyword arguments:
+        refraction: [bool] Apply refraction correction. True by default.
+    Return:
+        (azim, elev): [tuple]
+            azim: [float] Azimuth (+east of due north) in degrees (epoch of date).
+            elev: [float] Elevation above horizon in degrees (epoch of date).
+    """
+
     ra = np.radians(ra)
     dec = np.radians(dec)
     lat = np.radians(lat)
     lon = np.radians(lon)
 
     if isinstance(ra, float) or isinstance(ra, int) or isinstance(ra, np.float64):
-        azim, elev = cy.trueRaDec2ApparentAltAz(ra, dec, jd, lat, lon, refraction)
+        azim, elev = cyTrueRaDec2ApparentAltAz(ra, dec, jd, lat, lon, refraction)
+
     elif isinstance(ra, np.ndarray):
-        azim, elev = cy.trueRaDec2ApparentAltAz_vect(ra, dec, jd, lat, lon, refraction)
+
+        # Compute it for numpy arrays
+        azim, elev = cyTrueRaDec2ApparentAltAz_vect(ra, dec, jd, lat, lon, refraction)
+
     else:
         raise TypeError("ra must be a number or np.ndarray, given: {}".format(type(ra)))
 
@@ -841,10 +846,6 @@
 ###########################################
 
 
-<<<<<<< HEAD
-=======
-
->>>>>>> 908ee22f
 if __name__ == "__main__":
     # Test the geocentric to apparent radiant function
     ra_g = 108.67522
