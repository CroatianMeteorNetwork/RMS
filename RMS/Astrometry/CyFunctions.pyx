#!python
#cython: language_level=3

import numpy as np
# import cv2

# Cython import
cimport numpy as np
cimport cython

# Import the Python bool type
from cpython cimport bool

# Define numpy types
INT_TYPE = np.uint32
ctypedef np.uint32_t INT_TYPE_t

FLOAT_TYPE = np.float64
ctypedef np.float64_t FLOAT_TYPE_t

ctypedef np.uint8_t BOOL_TYPE_t

# Define Pi
cdef double pi = np.pi

# Define the Julian date at the J2000 epoch
cdef double J2000_DAYS = 2451545.0

# Declare math functions
cdef extern from "math.h":
    double fabs(double)
    double sin(double)
    double asin(double)
    double cos(double)
    double acos(double)
    double tan(double)
    double atan2(double, double)
    double sqrt(double)


@cython.cdivision(True)
cdef double radians(double deg):
    """Converts degrees to radians.
    """

    return deg/180.0*(pi)


<<<<<<< HEAD
=======

>>>>>>> 908ee22f
@cython.cdivision(True)
cdef double degrees(double deg):
    """Converts radians to degrees.
    """

    return deg*180.0/pi


<<<<<<< HEAD
=======
cdef double sign(double x):    
    if (x >= 1):
        return 1.0

    return -1.0
        


>>>>>>> 908ee22f
@cython.boundscheck(False)
@cython.wraparound(False)
cpdef double angularSeparation(double ra1, double dec1, double ra2, double dec2):
    """ Calculate the angular separation between 2 stars in equatorial celestial coordinates. 
    
    Source of the equation: http://www.astronomycafe.net/qadir/q1890.html (May 1, 2016)
    
    @param ra1: [float] right ascension of the first stars (in degrees)
    @param dec1: [float] decliantion of the first star (in degrees)
    @param ra2: [float] right ascension of the decons stars (in degrees)
    @param dec2: [float] decliantion of the decons star (in degrees)
    @return angular_separation: [float] angular separation (in degrees)
    """

    # Convert input coordinates to radians
    ra1 = radians(ra1)
    dec1 =  radians(dec1)
    ra2 = radians(ra2)
    dec2 = radians(dec2)

    return degrees(acos(sin(dec1)*sin(dec2) + cos(dec1)*cos(dec2)*cos(ra2 - ra1)))


@cython.boundscheck(False)
@cython.wraparound(False)
def angularSeparation_fv(double ra1, double dec1,
                             np.ndarray[FLOAT_TYPE_t, ndim=1] ra2, np.ndarray[FLOAT_TYPE_t, ndim=1] dec2):
    """ Calculate the angular separation between 2 stars in equatorial celestial coordinates.

    Source of the equation: http://www.astronomycafe.net/qadir/q1890.html (May 1, 2016)

    @param ra1: [float] right ascension of the first stars (in degrees)
    @param dec1: [float] decliantion of the first star (in degrees)
    @param ra2: [float] right ascension of the decons stars (in degrees)
    @param dec2: [float] decliantion of the decons star (in degrees)
    @return angular_separation: [float] angular separation (in degrees)
    """

    # Convert input coordinates to radians
    ra1 = radians(ra1)
    dec1 =  radians(dec1)
    ra2 = np.radians(ra2)
    dec2 = np.radians(dec2)

    return np.degrees(np.arccos(sin(dec1)*np.sin(dec2) + np.cos(dec1)*np.cos(dec2)*np.cos(ra2 - ra1)))


@cython.boundscheck(False)
<<<<<<< HEAD
@cython.wraparound(False)
=======
@cython.wraparound(False) 
>>>>>>> 908ee22f
def subsetCatalog(np.ndarray[FLOAT_TYPE_t, ndim=2] catalog_list, double ra_c, double dec_c, double jd,
        double lat, double lon, double radius, double mag_limit):
    """ Make a subset of stars from the given star catalog around the given coordinates with a given radius.

    Arguments:
        catalog_list: [ndarray] An array of (ra, dec, mag) pairs for stars (J2000, degrees).
        ra_c: [float] Centre of extraction RA (degrees).
        dec_c: [float] Centre of extraction dec (degrees).
        jd: [float] Julian date of observations.
        lat: [float] Observer latitude (deg).
        lon: [float] Observer longitude (deg).
        radius: [float] Extraction radius (degrees).
        mag_limit: [float] Limiting magnitude.
<<<<<<< HEAD
=======

>>>>>>> 908ee22f
    Return:
        filtered_indices, filtered_list: (ndarray, ndarray)
            - filtered_indices - Indices of catalog_list entries which satifly the filters.
            - filtered_list - catalog_list entires that satifly the filters.
        ...
    """


    # Define variables
    cdef int i, k
    cdef double dec_min, dec_max
    cdef double ra, dec, mag, elev
    cdef np.ndarray[FLOAT_TYPE_t, ndim=2] filtered_list = np.zeros(shape=(catalog_list.shape[0], \
        catalog_list.shape[1]), dtype=FLOAT_TYPE)

    cdef np.ndarray[INT_TYPE_t, ndim=1] filtered_indices = np.zeros(shape=(catalog_list.shape[0]), \
        dtype=INT_TYPE)

    # Calculate minimum and maximum declination
    dec_min = dec_c - radius
    if dec_min < -90:
        dec_min = -90

    dec_max = dec_c + radius
    if dec_max > 90:
        dec_max = 90

    k = 0
    for i in range(catalog_list.shape[0]):

        ra = catalog_list[i,0]
        dec = catalog_list[i,1]
        mag = catalog_list[i,2]

        # Skip if the declination is too large
        if dec > dec_max:
            continue

        # End the loop if the declination is too small
        if dec < dec_min:
            break

        # Add star to the list if it is within a given radius and has a certain brightness
        if (angularSeparation(ra, dec, ra_c, dec_c) <= radius) and (mag <= mag_limit):
<<<<<<< HEAD

            # Compute the local star elevation
            _, elev = cyraDec2AltAz(radians(ra), radians(dec), jd, radians(lat), radians(lon))


            # Only take stars above -20 degrees
            if degrees(elev) > -20:

                filtered_list[k,0] = ra
                filtered_list[k,1] = dec
                filtered_list[k,2] = mag

                # Add index to the list of indices which passed the filter
                filtered_indices[k] = i;

=======

            # Compute the local star elevation
            _, elev = cyraDec2AltAz(radians(ra), radians(dec), jd, radians(lat), radians(lon))


            # Only take stars above -20 degrees
            if degrees(elev) > -20:
            
                filtered_list[k,0] = ra
                filtered_list[k,1] = dec
                filtered_list[k,2] = mag

                # Add index to the list of indices which passed the filter
                filtered_indices[k] = i;

>>>>>>> 908ee22f
                # Increment filtered list counter
                k += 1


    return filtered_indices[:k], filtered_list[:k]



@cython.boundscheck(False)
@cython.wraparound(False)
def matchStars(np.ndarray[FLOAT_TYPE_t, ndim=2] stars_list, np.ndarray[FLOAT_TYPE_t, ndim=1] cat_x_array, \
    np.ndarray[FLOAT_TYPE_t, ndim=1] cat_y_array, np.ndarray[INT_TYPE_t, ndim=1] cat_good_indices, \
    double max_radius):


    cdef int i, j
    cdef unsigned int cat_idx
    cdef int k = 0
    cdef double min_dist, dist
    cdef double cat_match_indx, im_star_y, im_star_x, cat_x, cat_y

    # Get the lenghts of input arrays
    cdef int stars_len = stars_list.shape[0]
    cdef int cat_len = cat_good_indices.shape[0]

    # List for matched indices
    cdef np.ndarray[FLOAT_TYPE_t, ndim=2] matched_indices = np.zeros(shape=(stars_list.shape[0], 3), \
        dtype=FLOAT_TYPE)


    ### Match image and catalog stars ###

    # Go through all image stars
    for i in range(stars_len):

        # Extract image star coordinates
        im_star_y = stars_list[i, 0]
        im_star_x = stars_list[i, 1]

        min_dist = max_radius
        cat_match_indx = -1

        # Check for the best match among catalog stars
        for j in range(cat_len):

            cat_idx = cat_good_indices[j]

            # Extract catalog coordinates
            cat_x = cat_x_array[cat_idx]
            cat_y = cat_y_array[cat_idx]


            # Calculate the distance between stars
            dist = sqrt((im_star_x - cat_x)**2 + (im_star_y - cat_y)**2)

            # Set the catalog star as the best match if it is the closest to the image star than any previous
            if (dist < min_dist):
                min_dist = dist
                cat_match_indx = cat_idx


        # Take the best matched star if the distance was within the maximum radius
        if min_dist < max_radius:

            # Add the matched indices to the output list
            matched_indices[k, 0] = i
            matched_indices[k, 1] = cat_match_indx
            matched_indices[k, 2] = min_dist

            k += 1



    # Cut the output list to the number of matched stars
    matched_indices = matched_indices[:k]

    return matched_indices



@cython.cdivision(True)
cdef double cyjd2LST(double jd, double lon):
    """ Convert Julian date to apparent Local Sidereal Time. The times is apparent, not mean!
    Source: J. Meeus: Astronomical Algorithms
    Arguments:
        jd: [float] Decimal julian date, epoch J2000.0.
        lon: [float] Longitude of the observer in degrees.
    
    Return:
        lst [float] Apparent Local Sidereal Time (deg).
    """

    cdef double gst

    cdef double t = (jd - J2000_DAYS)/36525.0

    # Calculate the Mean sidereal rotation of the Earth in radians (Greenwich Sidereal Time)
    gst = 280.46061837 + 360.98564736629*(jd - J2000_DAYS) + 0.000387933*t**2 - (t**3)/38710000.0
    gst = (gst + 360)%360


    # Compute the apparent Local Sidereal Time (LST)
    return (gst + lon + 360)%360



@cython.cdivision(True)
cpdef (double, double) equatorialCoordPrecession(double start_epoch, double final_epoch, double ra, \
    double dec):
    """ Corrects Right Ascension and Declination from one epoch to another, taking only precession into 
        account.
<<<<<<< HEAD
=======

>>>>>>> 908ee22f
        Implemented from: Jean Meeus - Astronomical Algorithms, 2nd edition, pages 134-135
    
    Arguments:
        start_epoch: [float] Julian date of the starting epoch.
        final_epoch: [float] Julian date of the final epoch.
        ra: [float] Input right ascension (radians).
        dec: [float] Input declination (radians).
    
    Return:
        (ra, dec): [tuple of floats] Precessed equatorial coordinates (radians).
    """

    cdef double T, t, zeta, z, theta, A, B, C, ra_corr, dec_corr


    T = (start_epoch - J2000_DAYS )/36525.0
    t = (final_epoch - start_epoch)/36525.0

    # Calculate correction parameters in degrees
    zeta  = ((2306.2181 + 1.39656*T - 0.000139*T**2)*t + (0.30188 - 0.000344*T)*t**2 + 0.017998*t**3)/3600
    z     = ((2306.2181 + 1.39656*T - 0.000139*T**2)*t + (1.09468 + 0.000066*T)*t**2 + 0.018203*t**3)/3600
    theta = ((2004.3109 - 0.85330*T - 0.000217*T**2)*t - (0.42665 + 0.000217*T)*t**2 - 0.041833*t**3)/3600

    # Convert parameters to radians
    zeta  = radians(zeta)
    z     = radians(z)
    theta = radians(theta)

    # Calculate the next set of parameters
    A = cos(dec  )*sin(ra + zeta)
    B = cos(theta)*cos(dec)*cos(ra + zeta) - sin(theta)*sin(dec)
    C = sin(theta)*cos(dec)*cos(ra + zeta) + cos(theta)*sin(dec)

    # Calculate right ascension
    ra_corr = (atan2(A, B) + z + 2*pi)%(2*pi)

    # Calculate declination (apply a different equation if close to the pole, closer then 0.5 degrees)
    if (pi/2 - fabs(dec)) < radians(0.5):
<<<<<<< HEAD
        dec_corr = np.sign(dec)*acos(sqrt(A**2 + B**2))
=======
        dec_corr = sign(dec)*acos(sqrt(A**2 + B**2))
>>>>>>> 908ee22f
    else:
        dec_corr = asin(C)


    return ra_corr, dec_corr

<<<<<<< HEAD
@cython.cdivision(True)
def equatorialCoordPrecession_vect(double start_epoch, double final_epoch, np.ndarray[FLOAT_TYPE_t, ndim=1] ra,
    np.ndarray[FLOAT_TYPE_t, ndim=1] dec):
    """ Corrects Right Ascension and Declination from one epoch to another, taking only precession into 
        account.
        Implemented from: Jean Meeus - Astronomical Algorithms, 2nd edition, pages 134-135
    
    Arguments:
        start_epoch: [float] Julian date of the starting epoch.
        final_epoch: [float] Julian date of the final epoch.
        ra: [float] Input right ascension (radians).
        dec: [float] Input declination (radians).
    
    Return:
        (ra, dec): [tuple of floats] Precessed equatorial coordinates (radians).
    """

    cdef double T, t, zeta, z, theta
    cdef np.ndarray[FLOAT_TYPE_t, ndim=1] A, B, C, ra_corr, dec_corr
    cdef np.ndarray[BOOL_TYPE_t, ndim=1] filter

    T = (start_epoch - J2000_DAYS )/36525.0
    t = (final_epoch - start_epoch)/36525.0

    # Calculate correction parameters in degrees
    zeta  = ((2306.2181 + 1.39656*T - 0.000139*T**2)*t + (0.30188 - 0.000344*T)*t**2 + 0.017998*t**3)/3600
    z     = ((2306.2181 + 1.39656*T - 0.000139*T**2)*t + (1.09468 + 0.000066*T)*t**2 + 0.018203*t**3)/3600
    theta = ((2004.3109 - 0.85330*T - 0.000217*T**2)*t - (0.42665 + 0.000217*T)*t**2 - 0.041833*t**3)/3600

    # Convert parameters to radians
    zeta  = radians(zeta)
    z     = radians(z)
    theta = radians(theta)

    # Calculate the next set of parameters
    A = np.cos(dec  )*np.sin(ra + zeta)
    B = cos(theta)*np.cos(dec)*np.cos(ra + zeta) - sin(theta)*np.sin(dec)
    C = sin(theta)*np.cos(dec)*np.cos(ra + zeta) + cos(theta)*np.sin(dec)

    # Calculate right ascension
    ra_corr = (np.arctan2(A, B) + z + 2*pi)%(2*pi)

    # Calculate declination (apply a different equation if close to the pole, closer then 0.5 degrees)
    dec_corr = np.arcsin(C)

    filter = (pi/2 - np.abs(dec)) < radians(0.5)
    dec_corr[filter] = np.sign(dec[filter])*np.arccos(np.sqrt(A[filter]**2 + B[filter]**2))

    return ra_corr, dec_corr
=======
>>>>>>> 908ee22f


@cython.cdivision(True)
cdef double refractionApparentToTrue(double elev):
    """ Correct the apparent elevation of a star for refraction to true elevation. The temperature and air
        pressure are assumed to be unknown. 
        Source: Explanatory Supplement to the Astronomical Almanac (1992), p. 144.
    Arguments:
        elev: [float] Apparent elevation (radians).
    Return:
        [float] True elevation (radians).
    """

    cdef double refraction

    # Don't apply refraction for elevation below -0.5 deg
    if elev > radians(-0.5):

        # Refraction in radians
        refraction = radians(1.0/(60*tan(radians(degrees(elev) + 7.31/(degrees(elev) + 4.4)))))

    else:
        refraction = 0.0

    # Correct the elevation
    return elev - refraction


@cython.cdivision(True)
cpdef np.ndarray[FLOAT_TYPE_t, ndim=1] refractionApparentToTrue_vect(np.ndarray[FLOAT_TYPE_t, ndim=1] elev):
    """ Correct the apparent elevation of a star for refraction to true elevation. The temperature and air
        pressure are assumed to be unknown. 
        Source: Explanatory Supplement to the Astronomical Almanac (1992), p. 144.
    Arguments:
        elev: [float] Apparent elevation (radians).
    Return:
        [float] True elevation (radians).
    """

    cdef np.ndarray[FLOAT_TYPE_t, ndim=1] refraction
    cdef np.ndarray[BOOL_TYPE_t, ndim=1] filter

    # Don't apply refraction for elevation below -0.5 deg
    filter = elev > radians(-0.5)

<<<<<<< HEAD
    # Refraction in radians
    refraction = np.zeros_like(elev)
    refraction[filter] = np.radians(1.0/(60*np.tan(np.radians(np.degrees(elev[filter]) + 7.31/(np.degrees(elev[filter]) + 4.4)))))

    # Apply the refraction
    return elev + refraction


=======
>>>>>>> 908ee22f
cpdef (double, double) eqRefractionApparentToTrue(double ra, double dec, double jd, double lat, double lon):
    """ Correct the equatorial coordinates for refraction. The correction is done from apparent to true
        coordinates.
    
    Arguments:
        ra: [float] J2000 right ascension in radians.
        dec: [float] J2000 declination in radians.
        jd: [float] Julian date.
        lat: [float] latitude in radians.
        lon: [float] longitude in radians.
    Return:
        (ra, dec):
            - ra: [float] Refraction corrected (true) right ascension in radians.
            - dec: [float] Refraction corrected (true) declination in radians.
    """

    cdef double azim, alt

    # Precess RA/Dec from J2000 to the epoch of date
    ra, dec = equatorialCoordPrecession(J2000_DAYS, jd, ra, dec)

    # Convert coordinates to alt/az
    azim, alt = cyraDec2AltAz(ra, dec, jd, lat, lon)

    # Correct the elevation
    alt = refractionApparentToTrue(alt)

    # Convert back to equatorial
    ra, dec = cyaltAz2RADec(azim, alt, jd, lat, lon)

    # Precess RA/Dec from the epoch of date to J2000
    ra, dec = equatorialCoordPrecession(jd, J2000_DAYS, ra, dec)


    return (ra, dec)



@cython.cdivision(True)
cdef double refractionTrueToApparent(double elev):
    """ Correct the true elevation of a star for refraction to apparent elevation. The temperature and air
        pressure are assumed to be unknown. 
        Source: https://en.wikipedia.org/wiki/Atmospheric_refraction
    Arguments:
        elev: [float] Apparent elevation (radians).
    Return:
        [float] True elevation (radians).
    """

    cdef double refraction

    # Don't apply refraction for elevation below -0.5 deg
    if elev > radians(-0.5):

        # Refraction in radians
        refraction = radians(1.02/(60*tan(radians(degrees(elev) + 10.3/(degrees(elev) + 5.11)))))

    else:
        refraction = 0.0

    # Apply the refraction
    return elev + refraction


@cython.cdivision(True)
cpdef np.ndarray[FLOAT_TYPE_t, ndim=1] refractionTrueToApparent_vect(np.ndarray[FLOAT_TYPE_t, ndim=1] elev):
    """ Correct the true elevation of a star for refraction to apparent elevation. The temperature and air
        pressure are assumed to be unknown. 
        Source: https://en.wikipedia.org/wiki/Atmospheric_refraction
    Arguments:
        elev: [float] Apparent elevation (radians).
    Return:
        [float] True elevation (radians).
    """

    cdef np.ndarray[FLOAT_TYPE_t, ndim=1] refraction
    cdef np.ndarray[BOOL_TYPE_t, ndim=1] filter

    # Don't apply refraction for elevation below -0.5 deg
    filter = elev > radians(-0.5)

    # Refraction in radians
    refraction = np.zeros_like(elev)
    refraction[filter] = np.radians(1.02/(60*np.tan(np.radians(np.degrees(elev[filter]) + 10.3/(np.degrees(elev[filter]) + 5.11)))))

    # Apply the refraction
    return elev + refraction



cpdef (double, double) eqRefractionTrueToApparent(double ra, double dec, double jd, double lat, double lon):
    """ Correct the equatorial coordinates for refraction. The correction is done from true to apparent
        coordinates.
    
    Arguments:
        ra: [float] J2000 Right ascension in radians.
        dec: [float] J2000 Declination in radians.
        jd: [float] Julian date.
        lat: [float] Latitude in radians.
        lon: [float] Longitude in radians.
    Return:
        (ra, dec):
            - ra: [float] Apparent right ascension in radians.
            - dec: [float] Apparent declination in radians.
    """

    cdef double azim, alt

    # Precess RA/Dec from J2000 to the epoch of date
    ra, dec = equatorialCoordPrecession(J2000_DAYS, jd, ra, dec)

    # Convert coordinates to alt/az
    azim, alt = cyraDec2AltAz(ra, dec, jd, lat, lon)

    # Correct the elevation
    alt = refractionTrueToApparent(alt)

    # Convert back to equatorial
    ra, dec = cyaltAz2RADec(azim, alt, jd, lat, lon)

    # Precess RA/Dec from the epoch of date to J2000
    ra, dec = equatorialCoordPrecession(jd, J2000_DAYS, ra, dec)


    return (ra, dec)




@cython.cdivision(True)
cpdef (double, double) cyraDec2AltAz(double ra, double dec, double jd, double lat, double lon):
    """ Convert right ascension and declination to azimuth (+East of due North) and altitude. Same epoch is
        assumed, no correction for refraction is done.
<<<<<<< HEAD
=======

>>>>>>> 908ee22f
    Arguments:
        ra: [float] Right ascension in radians.
        dec: [float] Declination in radians.
        jd: [float] Julian date.
        lat: [float] Latitude in radians.
        lon: [float] Longitude in radians.
    Return:
        (azim, elev): [tuple]
            azim: [float] Azimuth (+east of due north) in radians.
            elev: [float] Elevation above horizon in radians.
        """

    cdef double lst, ha, azim, sin_elev, elev

    # Calculate Local Sidereal Time
    lst = radians(cyjd2LST(jd, degrees(lon)))

    # Calculate the hour angle
    ha = lst - ra

    # Constrain the hour angle to [-pi, pi] range
    ha = (ha + pi)%(2*pi) - pi

    # Calculate the azimuth
    azim = pi + atan2(sin(ha), cos(ha)*sin(lat) - tan(dec)*cos(lat))

    # Calculate the sine of elevation
    sin_elev = sin(lat)*sin(dec) + cos(lat)*cos(dec)*cos(ha)

    # Wrap the sine of elevation in the [-1, +1] range
    sin_elev = (sin_elev + 1)%2 - 1

    elev = asin(sin_elev)

    return (azim, elev)


@cython.cdivision(True)
def cyraDec2AltAz_vect(np.ndarray[FLOAT_TYPE_t, ndim=1] ra, np.ndarray[FLOAT_TYPE_t, ndim=1] dec,
                       double jd, double lat, double lon):
    """ Convert right ascension and declination to azimuth (+East of due North) and altitude. Same epoch is
        assumed, no correction for refraction is done.
    Arguments:
        ra: [float] Right ascension in radians.
        dec: [float] Declination in radians.
        jd: [float] Julian date.
        lat: [float] Latitude in radians.
        lon: [float] Longitude in radians.
    Return:
        (azim, elev): [tuple]
            azim: [float] Azimuth (+east of due north) in radians.
            elev: [float] Elevation above horizon in radians.
        """

    cdef double lst
    cdef np.ndarray[FLOAT_TYPE_t, ndim=1] azim, elev, sin_elev, ha

    # Calculate Local Sidereal Time
    lst = radians(cyjd2LST(jd, degrees(lon)))

    # Calculate the hour angle
    ha = lst - ra

    # Constrain the hour angle to [-pi, pi] range
    ha = (ha + pi)%(2*pi) - pi

    # Calculate the azimuth
    azim = pi + np.arctan2(np.sin(ha), np.cos(ha)*sin(lat) - np.tan(dec)*cos(lat))

    # Calculate the sine of elevation
    sin_elev = sin(lat)*np.sin(dec) + cos(lat)*np.cos(dec)*np.cos(ha)

    # Wrap the sine of elevation in the [-1, +1] range
    sin_elev = (sin_elev + 1)%2 - 1

    elev = np.arcsin(sin_elev)

    return (azim, elev)


cpdef (double, double) trueRaDec2ApparentAltAz(double ra, double dec, double jd, double lat, double lon, \
    bool refraction=True):
    """ Convert the true right ascension and declination in J2000 to azimuth (+East of due North) and 
        altitude in the epoch of date. The correction for refraction is performed.
    Arguments:
        ra: [float] Right ascension in radians (J2000).
        dec: [float] Declination in radians (J2000).
        jd: [float] Julian date.
        lat: [float] Latitude in radians.
        lon: [float] Longitude in radians.
    Keyword arguments:
        refraction: [bool] Apply refraction correction. True by default.
    Return:
        (azim, elev): [tuple]
            azim: [float] Azimuth (+east of due north) in radians (epoch of date).
            elev: [float] Elevation above horizon in radians (epoch of date).
        """

    cdef double azim, elev

    # Precess RA/Dec to the epoch of date
    ra, dec = equatorialCoordPrecession(J2000_DAYS, jd, ra, dec)

    # Convert to alt/az
    azim, elev = cyraDec2AltAz(ra, dec, jd, lat, lon)

    # Correct elevation for refraction
    if refraction:
        elev = refractionTrueToApparent(elev)


    return (azim, elev)



cpdef trueRaDec2ApparentAltAz_vect(np.ndarray[FLOAT_TYPE_t, ndim=1] ra, np.ndarray[FLOAT_TYPE_t, ndim=1] dec,
    double jd, double lat, double lon, bool refraction=True):
    """ Convert the true right ascension and declination in J2000 to azimuth (+East of due North) and 
        altitude in the epoch of date. The correction for refraction is performed.
    Arguments:
        ra: [float] Right ascension in radians (J2000).
        dec: [float] Declination in radians (J2000).
        jd: [float] Julian date.
        lat: [float] Latitude in radians.
        lon: [float] Longitude in radians.
    Keyword arguments:
        refraction: [bool] Apply refraction correction. True by default.
    Return:
        (azim, elev): [tuple]
            azim: [float] Azimuth (+east of due north) in radians (epoch of date).
            elev: [float] Elevation above horizon in radians (epoch of date).
        """

    cdef np.ndarray[FLOAT_TYPE_t, ndim=1] azim, elev

    # Precess RA/Dec to the epoch of date
    ra, dec = equatorialCoordPrecession_vect(J2000_DAYS, jd, ra, dec)

    # Convert to alt/az
    azim, elev = cyraDec2AltAz_vect(ra, dec, jd, lat, lon)

    # Correct elevation for refraction
    if refraction:
        elev = refractionTrueToApparent_vect(elev)


    return (azim, elev)




cpdef (double, double) trueRaDec2ApparentAltAz(double ra, double dec, double jd, double lat, double lon, \
    bool refraction=True):
    """ Convert the true right ascension and declination in J2000 to azimuth (+East of due North) and 
        altitude in the epoch of date. The correction for refraction is performed.

    Arguments:
        ra: [float] Right ascension in radians (J2000).
        dec: [float] Declination in radians (J2000).
        jd: [float] Julian date.
        lat: [float] Latitude in radians.
        lon: [float] Longitude in radians.

    Keyword arguments:
        refraction: [bool] Apply refraction correction. True by default.

    Return:
        (azim, elev): [tuple]
            azim: [float] Azimuth (+east of due north) in radians (epoch of date).
            elev: [float] Elevation above horizon in radians (epoch of date).

        """

    cdef double azim, elev


    # Precess RA/Dec to the epoch of date
    ra, dec = equatorialCoordPrecession(J2000_DAYS, jd, ra, dec)

    # Convert to alt/az
    azim, elev = cyraDec2AltAz(ra, dec, jd, lat, lon)

    # Correct elevation for refraction
    if refraction:
        elev = refractionTrueToApparent(elev)


    return (azim, elev)




@cython.cdivision(True)
cpdef (double, double) cyaltAz2RADec(double azim, double elev, double jd, double lat, double lon):
    """ Convert azimuth and altitude in a given time and position on Earth to right ascension and 
        declination. 
    Arguments:
        azim: [float] Azimuth (+east of due north) in radians.
        elev: [float] Elevation above horizon in radians.
        jd: [float] Julian date.
        lat: [float] Latitude of the observer in radians.
        lon: [float] Longitde of the observer in radians.
    Return:
        (RA, dec): [tuple]
            RA: [float] Right ascension (radians).
            dec: [float] Declination (radians).
    """


    cdef double lst, ha, ra, dec

    # Calculate Local Sidereal Time
    lst = radians(cyjd2LST(jd, degrees(lon)))

    # Calculate hour angle
    ha = atan2(-sin(azim), tan(elev)*cos(lat) - cos(azim)*sin(lat))

    # Calculate right ascension
    ra = (lst - ha + 2*pi)%(2*pi)

    # Calculate declination
    dec = asin(sin(lat)*sin(elev) + cos(lat)*cos(elev)*cos(azim))

    return (ra, dec)


@cython.boundscheck(False)
@cython.wraparound(False)
@cython.cdivision(True)
def cyaltAz2RADec_vect(np.ndarray[FLOAT_TYPE_t, ndim=1] azim, np.ndarray[FLOAT_TYPE_t, ndim=1] elev, double jd,
    double lat, double lon):
    """ Convert azimuth and altitude in a given time and position on Earth to right ascension and 
        declination. 
    Arguments:
        azim: [float] Azimuth (+east of due north) in radians.
        elev: [float] Elevation above horizon in radians.
        jd: [float] Julian date.
        lat: [float] Latitude of the observer in radians.
        lon: [float] Longitde of the observer in radians.
    Return:
        (RA, dec): [tuple]
            RA: [float] Right ascension (radians).
            dec: [float] Declination (radians).
    """



    cdef double lst
    cdef np.ndarray[FLOAT_TYPE_t, ndim=1] ha, ra, dec

    # Calculate Local Sidereal Time
    lst = radians(cyjd2LST(jd, degrees(lon)))

    # Calculate hour angle
    ha = np.arctan2(-np.sin(azim), np.tan(elev)*cos(lat) - np.cos(azim)*sin(lat))

    # Calculate right ascension
    ra = (lst - ha + 2*pi)%(2*pi)

    # Calculate declination
    dec = np.arcsin(sin(lat)*np.sin(elev) + cos(lat)*np.cos(elev)*np.cos(azim))

    return (ra, dec)


cpdef (double, double) apparentAltAz2TrueRADec(double azim, double elev, double jd, double lat, double lon, \
    bool refraction=True):
    """ Convert the apparent azimuth and altitude in the epoch of date to true (refraction corrected) right 
        ascension and declination in J2000.
    Arguments:
        azim: [float] Azimuth (+East of due North) in radians (epoch of date).
        elev: [float] Elevation above horizon in radians (epoch of date).
        jd: [float] Julian date.
        lat: [float] Latitude of the observer in radians.
        lon: [float] Longitde of the observer in radians.
    Keyword arguments:
        refraction: [bool] Apply refraction correction. True by default.
    Return:
        (ra, dec): [tuple]
            ra: [float] Right ascension (radians, J2000).
            dec: [float] Declination (radians, J2000).
    """


    cdef double ra, dec


    # Correct elevation for refraction
    if refraction:
        elev = refractionApparentToTrue(elev)

    # Convert to RA/Dec (true, epoch of date)
    ra, dec = cyaltAz2RADec(azim, elev, jd, lat, lon)

    # Precess RA/Dec to J2000
    ra, dec = equatorialCoordPrecession(jd, J2000_DAYS, ra, dec)


    return (ra, dec)



def apparentAltAz2TrueRADec_vect(np.ndarray[FLOAT_TYPE_t, ndim=1] azim, np.ndarray[FLOAT_TYPE_t, ndim=1] elev,
    double jd, double lat, double lon, bool refraction=True):
    """ Convert the apparent azimuth and altitude in the epoch of date to true (refraction corrected) right 
        ascension and declination in J2000.
    Arguments:
        azim: [float] Azimuth (+East of due North) in radians (epoch of date).
        elev: [float] Elevation above horizon in radians (epoch of date).
        jd: [float] Julian date.
        lat: [float] Latitude of the observer in radians.
        lon: [float] Longitde of the observer in radians.
    Keyword arguments:
        refraction: [bool] Apply refraction correction. True by default.
    Return:
        (ra, dec): [tuple]
            ra: [float] Right ascension (radians, J2000).
            dec: [float] Declination (radians, J2000).
    """
    cdef np.ndarray[FLOAT_TYPE_t, ndim=1] ra, dec


    # Correct elevation for refraction
    if refraction:
        elev = refractionApparentToTrue_vect(elev)

    # Convert to RA/Dec (true, epoch of date)
    ra, dec = cyaltAz2RADec_vect(azim, elev, jd, lat, lon)

    # Precess RA/Dec to J2000
    ra, dec = equatorialCoordPrecession_vect(jd, J2000_DAYS, ra, dec)


    return (ra, dec)


cpdef (double, double) apparentAltAz2TrueRADec(double azim, double elev, double jd, double lat, double lon, \
    bool refraction=True):
    """ Convert the apparent azimuth and altitude in the epoch of date to true (refraction corrected) right 
        ascension and declination in J2000.

    Arguments:
        azim: [float] Azimuth (+East of due North) in radians (epoch of date).
        elev: [float] Elevation above horizon in radians (epoch of date).
        jd: [float] Julian date.
        lat: [float] Latitude of the observer in radians.
        lon: [float] Longitde of the observer in radians.

    Keyword arguments:
        refraction: [bool] Apply refraction correction. True by default.

    Return:
        (ra, dec): [tuple]
            ra: [float] Right ascension (radians, J2000).
            dec: [float] Declination (radians, J2000).
    """


    cdef double ra, dec


    # Correct elevation for refraction
    if refraction:
        elev = refractionApparentToTrue(elev)

    # Convert to RA/Dec (true, epoch of date)
    ra, dec = cyaltAz2RADec(azim, elev, jd, lat, lon)

    # Precess RA/Dec to J2000
    ra, dec = equatorialCoordPrecession(jd, J2000_DAYS, ra, dec)


    return (ra, dec)




@cython.boundscheck(False)
@cython.wraparound(False)
@cython.cdivision(True)
def cyraDecToXY(np.ndarray[FLOAT_TYPE_t, ndim=1] ra_data, \
    np.ndarray[FLOAT_TYPE_t, ndim=1] dec_data, double jd, double lat, double lon, double x_res, \
    double y_res, double h0, double ra_ref, double dec_ref, double pos_angle_ref, double pix_scale, \
    np.ndarray[FLOAT_TYPE_t, ndim=1] x_poly_rev, np.ndarray[FLOAT_TYPE_t, ndim=1] y_poly_rev, \
    str dist_type, bool refraction=True, bool equal_aspect=False, bool force_distortion_centre=False):
<<<<<<< HEAD
    """ Convert RA, Dec to distorion corrected image coordinates.
=======
    """ Convert RA, Dec to distorion corrected image coordinates. 

>>>>>>> 908ee22f
    Arguments:
        RA_data: [ndarray] Array of right ascensions (degrees).
        dec_data: [ndarray] Array of declinations (degrees).
        jd: [float] Julian date.
        lat: [float] Latitude of station in degrees.
        lon: [float] Longitude of station in degrees.
        x_res: [int] X resolution of the camera.
        y_res: [int] Y resolution of the camera.
        h0: [float] Reference hour angle (deg).
        ra_ref: [float] Reference right ascension of the image centre (degrees).
        dec_ref: [float] Reference declination of the image centre (degrees).
        pos_angle_ref: [float] Rotation from the celestial meridial (degrees).
        pix_scale: [float] Image scale (px/deg).
        x_poly_rev: [ndarray float] Distortion polynomial in X direction for reverse mapping.
        y_poly_rev: [ndarray float] Distortion polynomail in Y direction for reverse mapping.
        dist_type: [str] Distortion type. Can be: poly3+radial, radial3, radial4, or radial5.
<<<<<<< HEAD

=======
        
>>>>>>> 908ee22f
    Keyword arguments:
        refraction: [bool] Apply refraction correction. True by default.
        equal_aspect: [bool] Force the X/Y aspect ratio to be equal. Used only for radial distortion. \
            False by default.
        force_distortion_centre: [bool] Force the distortion centre to the image centre. False by default.

<<<<<<< HEAD
=======
    
>>>>>>> 908ee22f
    Return:
        (x, y): [tuple of ndarrays] Image X and Y coordinates.
    """

    cdef int i
    cdef double ra_centre, dec_centre, ra, dec
    cdef double radius, sin_ang, cos_ang, theta, x, y, r, dx, dy, x_img, y_img, r_corr, r_scale
    cdef double x0, y0, xy, k1, k2, k3, k4

    # Init output arrays
    cdef np.ndarray[FLOAT_TYPE_t, ndim=1] x_array = np.zeros_like(ra_data)
    cdef np.ndarray[FLOAT_TYPE_t, ndim=1] y_array = np.zeros_like(ra_data)

    # Precalculate some parameters
    cdef double sl = sin(radians(lat))
    cdef double cl = cos(radians(lat))


    # Compute the current RA of the FOV centre by adding the difference in between the current and the
    #   reference hour angle
    ra_centre = radians((ra_ref + cyjd2LST(jd, 0) - h0 + 360)%360)
    dec_centre = radians(dec_ref)

    # Correct the reference FOV centre for refraction
    if refraction:
        ra_centre, dec_centre = eqRefractionTrueToApparent(ra_centre, dec_centre, jd, radians(lat), \
            radians(lon))


    # If the radial distortion is used, unpack radial parameters
    if dist_type.startswith("radial"):


        # Force the distortion centre to the image centre
        if force_distortion_centre:
            x0 = 0.5
            y0 = 0.5
        else:
            # Read distortion offsets
            x0 = x_poly_rev[0]
            y0 = x_poly_rev[1]


        # Aspect ratio
        if equal_aspect:
            xy = 0.0
        else:
            xy = x_poly_rev[2]


        # Distortion coeffs
        k1 = x_poly_rev[3]
        k2 = x_poly_rev[4]
        k3 = x_poly_rev[5]
        k4 = x_poly_rev[6]

    # If the polynomial distortion was used, unpack the offsets
    else:
        x0 = x_poly_rev[0]
        y0 = y_poly_rev[0]


    # Convert all equatorial coordinates to image coordinates
    for i in range(ra_data.shape[0]):

        ra = radians(ra_data[i])
        dec = radians(dec_data[i])

        ### Gnomonization of star coordinates to image coordinates ###

        # Apply refraction
        if refraction:
            ra, dec = eqRefractionTrueToApparent(ra, dec, jd, radians(lat), radians(lon))


        # Compute the distance from the FOV centre to the sky coordinate
        radius = radians(angularSeparation(degrees(ra), degrees(dec), degrees(ra_centre),
            degrees(dec_centre)))

        # Compute theta - the direction angle between the FOV centre, sky coordinate, and the image vertical
        sin_ang = cos(dec)*sin(ra - ra_centre)/sin(radius)
        cos_ang = (sin(dec) - sin(dec_centre)*cos(radius))/(cos(dec_centre)*sin(radius))
        theta   = -atan2(sin_ang, cos_ang) + radians(pos_angle_ref) - pi/2.0

        # Calculate the standard coordinates
        x = degrees(radius)*cos(theta)*pix_scale
        y = degrees(radius)*sin(theta)*pix_scale

        ### ###

        # Set initial distorsion values
        dx = 0
        dy = 0

        # Apply 3rd order polynomial + one radial term distortion
        if dist_type == "poly3+radial":

            # Compute the radius
            r = sqrt((x - x0)**2 + (y - y0)**2)

            # Calculate the distortion in X direction
            dx = (x0
                + x_poly_rev[1]*x
                + x_poly_rev[2]*y
                + x_poly_rev[3]*x**2
                + x_poly_rev[4]*x*y
                + x_poly_rev[5]*y**2
                + x_poly_rev[6]*x**3
                + x_poly_rev[7]*x**2*y
                + x_poly_rev[8]*x*y**2
                + x_poly_rev[9]*y**3
                + x_poly_rev[10]*x*r
                + x_poly_rev[11]*y*r)

            # Calculate the distortion in Y direction
            dy = (y0
                + y_poly_rev[1]*x
                + y_poly_rev[2]*y
                + y_poly_rev[3]*x**2
                + y_poly_rev[4]*x*y
                + y_poly_rev[5]*y**2
                + y_poly_rev[6]*x**3
                + y_poly_rev[7]*x**2*y
                + y_poly_rev[8]*x*y**2
                + y_poly_rev[9]*y**3
                + y_poly_rev[10]*y*r
                + y_poly_rev[11]*x*r)


        # Apply a radial distortion
        elif dist_type.startswith("radial"):

            # Compute the normalized radius to horizontal size
            r = sqrt(x**2 + y**2)/(x_res/2.0)
            r_corr = r

            # Apply the 3rd order radial distortion
            if dist_type == "radial3":

                # Compute the new radius
                r_corr = (1.0 - k1 - k2)*r + k1*r**2 - k2*r**3

            # Apply the 4th order radial distortion
            elif dist_type == "radial4":

                # Compute the new radius
                r_corr = (1.0 - k1 - k2 - k3)*r + k1*r**2 - k2*r**3 + k3*r**4


            # Apply the 5th order radial distortion
            elif dist_type == "radial5":

                # Compute the new radius
                r_corr = (1.0 - k1 - k2 - k3 - k4)*r + k1*r**2 - k2*r**3 + k3*r**4 - k4*r**5


            # Compute the scaling term
            if r == 0:
                r_scale = 0
            else:
                r_scale = (r_corr/r - 1)

            # Compute distortion offsets
            dx = (x - x0)*r_scale
            dy = (y - y0)*r_scale/(1.0 + xy)
<<<<<<< HEAD



        # Add the distortion
        x_img = x - dx
        y_img = y - dy

=======



        # Add the distortion
        x_img = x - dx
        y_img = y - dy

>>>>>>> 908ee22f

        # Calculate X image coordinates
        x_array[i] = x_img + x_res/2.0

        # Calculate Y image coordinates
        y_array[i] = y_img + y_res/2.0


    return x_array, y_array



@cython.boundscheck(False)
@cython.wraparound(False)
@cython.cdivision(True)
def cyXYToRADec(np.ndarray[FLOAT_TYPE_t, ndim=1] jd_data, np.ndarray[FLOAT_TYPE_t, ndim=1] x_data, \
    np.ndarray[FLOAT_TYPE_t, ndim=1] y_data, double lat, double lon, double x_res, double y_res, \
    double h0, double ra_ref, double dec_ref, double pos_angle_ref, double pix_scale, \
    np.ndarray[FLOAT_TYPE_t, ndim=1] x_poly_fwd, np.ndarray[FLOAT_TYPE_t, ndim=1] y_poly_fwd, \
    str dist_type, bool refraction=True, bool equal_aspect=False, bool force_distortion_centre=False):
    """
    Arguments:
        jd_data: [ndarray] Julian date of each data point.
        x_data: [ndarray] 1D numpy array containing the image column.
        y_data: [ndarray] 1D numpy array containing the image row.
        lat: [float] Latitude of the observer in degrees.
        lon: [float] Longitde of the observer in degress.
        x_res: [int] Image size, X dimension (px).
        y_res: [int] Image size, Y dimenstion (px).
        h0: [float] Reference hour angle (deg).
        ra_ref: [float] Reference right ascension of the image centre (degrees).
        dec_ref: [float] Reference declination of the image centre (degrees).
        pos_angle_ref: [float] Field rotation parameter (degrees).
        pix_scale: [float] Plate scale (px/deg).
        x_poly_fwd: [ndarray] 1D numpy array of 12 elements containing forward X axis polynomial parameters.
        y_poly_fwd: [ndarray] 1D numpy array of 12 elements containing forward Y axis polynomial parameters.
        dist_type: [str] Distortion type. Can be: poly3+radial, radial3, radial4, or radial5.
<<<<<<< HEAD

=======
        
>>>>>>> 908ee22f
    Keyword arguments:
        refraction: [bool] Apply refraction correction. True by default.
        equal_aspect: [bool] Force the X/Y aspect ratio to be equal. Used only for radial distortion. \
            False by default.
        force_distortion_centre: [bool] Force the distortion centre to the image centre. False by default.
<<<<<<< HEAD

=======
    
>>>>>>> 908ee22f
    Return:
        (ra_data, dec_data): [tuple of ndarrays]

            ra_data: [ndarray] Right ascension of each point (deg).
            dec_data: [ndarray] Declination of each point (deg).
            magnitude_data: [ndarray] Array of meteor's lightcurve apparent magnitudes.
    """

    cdef int i
    cdef double jd, x_img, y_img, r, dx, x_corr, dy, y_corr, r_corr, r_scale
    cdef double x0, y0, xy, k1, k2, k3, k4
    cdef double radius, theta, sin_t, cos_t
    cdef double ha, ra_ref_now, ra_ref_now_corr, ra, dec, dec_ref_corr

    # Convert the reference pointing direction to radians
    ra_ref  = radians(ra_ref)
    dec_ref = radians(dec_ref)

    cdef np.ndarray[FLOAT_TYPE_t, ndim=1] ra_data = np.zeros_like(jd_data)
    cdef np.ndarray[FLOAT_TYPE_t, ndim=1] dec_data = np.zeros_like(jd_data)


    # If the radial distortion is used, unpack radial parameters
    if dist_type.startswith("radial"):

        # Force the distortion centre to the image centre
        if force_distortion_centre:
            x0 = 0.5
            y0 = 0.5
        else:
            # Read distortion offsets
            x0 = x_poly_fwd[0]
            y0 = x_poly_fwd[1]


        # Aspect ratio
        if equal_aspect:
            xy = 0.0
        else:
            # Read aspect ratio
            xy = x_poly_fwd[2]


        # Distortion coeffs
        k1 = x_poly_fwd[3]
        k2 = x_poly_fwd[4]
        k3 = x_poly_fwd[5]
        k4 = x_poly_fwd[6]


    # If the polynomial distortion was used, unpack the offsets
    else:
        x0 = x_poly_fwd[0]
        y0 = y_poly_fwd[0]


    # Go through all given data points and convert them from X, Y to RA, Dec
    for i in range(jd_data.shape[0]):

        # Choose time and image coordiantes
        jd = jd_data[i]
        x_img = x_data[i]
        y_img = y_data[i]


        ### APPLY DISTORTION CORRECTION ###

        # Normalize image coordinates to the image centre and compute the radius from image centre
        x_img = x_img - x_res/2.0
        y_img = y_img - y_res/2.0


        # Apply 3rd order polynomial + one radial term distortion
        if dist_type == "poly3+radial":

            # Compute the radius
            r = sqrt((x_img - x0)**2 + (y_img - y0)**2)

            # Compute offset in X direction
            dx = (x0
                + x_poly_fwd[1]*x_img
                + x_poly_fwd[2]*y_img
                + x_poly_fwd[3]*x_img**2
                + x_poly_fwd[4]*x_img*y_img
                + x_poly_fwd[5]*y_img**2
                + x_poly_fwd[6]*x_img**3
                + x_poly_fwd[7]*x_img**2*y_img
                + x_poly_fwd[8]*x_img*y_img**2
                + x_poly_fwd[9]*y_img**3
                + x_poly_fwd[10]*x_img*r
                + x_poly_fwd[11]*y_img*r)

            # Compute offset in Y direction
            dy = (y0
                + y_poly_fwd[1]*x_img
                + y_poly_fwd[2]*y_img
                + y_poly_fwd[3]*x_img**2
                + y_poly_fwd[4]*x_img*y_img
                + y_poly_fwd[5]*y_img**2
                + y_poly_fwd[6]*x_img**3
                + y_poly_fwd[7]*x_img**2*y_img
                + y_poly_fwd[8]*x_img*y_img**2
                + y_poly_fwd[9]*y_img**3
                + y_poly_fwd[10]*y_img*r
                + y_poly_fwd[11]*x_img*r)


        # Apply a radial distortion
        elif dist_type.startswith("radial"):

            # Compute the radius normalized to the horizontal image size
            r = sqrt(x_img**2 + (1.0 + xy)*y_img**2)/(x_res/2.0)
            r_corr = r

            # Apply the 3rd order radial distortion
            if dist_type == "radial3":

                # Compute the new radius
                r_corr = (1.0 - k1 - k2)*r + k1*r**2 - k2*r**3

            # Apply the 4th order radial distortion
            elif dist_type == "radial4":

                # Compute the new radius
                r_corr = (1.0 - k1 - k2 - k3)*r + k1*r**2 - k2*r**3 + k3*r**4

            # Apply the 5th order radial distortion
            elif dist_type == "radial5":

                # Compute the new radius
                r_corr = (1.0 - k1 - k2 - k3 - k4)*r + k1*r**2 - k2*r**3 + k3*r**4 - k4*r**5


            # Compute the scaling term
            if r == 0:
                r_scale = 0
            else:
                r_scale = (r_corr/r - 1)

            # Compute offsets
            dx = (x_img - x0)*r_scale
            dy = (y_img - y0)*r_scale*(1.0 + xy)


        # Correct image coordinates for distortion
        x_corr = x_img + dx
        y_corr = y_img + dy


        # Gnomonize coordinates
        x_corr = x_corr/pix_scale
        y_corr = y_corr/pix_scale

        ### ###


        ### Convert gnomonic X, Y to RA, Dec ###

        # Radius from FOV centre to sky coordinate
        radius = radians(sqrt(x_corr**2 + y_corr**2))

<<<<<<< HEAD
        # Compute theta - the direction angle between the FOV centre, sky coordinate, and the north
=======
        # Compute theta - the direction angle between the FOV centre, sky coordinate, and the north 
>>>>>>> 908ee22f
        #   celestial pole
        theta = (pi/2 - radians(pos_angle_ref) + atan2(y_corr, x_corr))%(2*pi)


        # Compute the reference RA centre at the given JD by adding the hour angle difference
        ra_ref_now = (ra_ref + radians(cyjd2LST(jd, 0)) - radians(h0) + 2*pi)%(2*pi)


        # Correct the FOV centre for refraction
        if refraction:
            ra_ref_now_corr, dec_ref_corr = eqRefractionTrueToApparent(ra_ref_now, dec_ref, jd, \
                radians(lat), radians(lon))

        else:
            ra_ref_now_corr = ra_ref_now
            dec_ref_corr = dec_ref


        # Compute declination
        sin_t = sin(dec_ref_corr)*cos(radius) + cos(dec_ref_corr)*sin(radius)*cos(theta)
        dec = atan2(sin_t, sqrt(1 - sin_t**2))

        # Compute right ascension
        sin_t = sin(theta)*sin(radius)/cos(dec)
        cos_t = (cos(radius) - sin(dec)*sin(dec_ref_corr))/(cos(dec)*cos(dec_ref_corr))
        ra = (ra_ref_now_corr - atan2(sin_t, cos_t) + 2*pi)%(2*pi)


        # Apply refraction correction
        if refraction:
            ra, dec = eqRefractionApparentToTrue(ra, dec, jd, radians(lat), radians(lon))



        # Convert coordinates to degrees
        ra = degrees(ra)
        dec = degrees(dec)


        # Assign values to output list
        ra_data[i] = ra
        dec_data[i] = dec


    return ra_data, dec_data


# @cython.boundscheck(False)
# @cython.cdivision(True)
# def generateRaDecGrid(double ra_d, double dec_d, double jd, double lat, double lon, double x_res, \
#     double y_res, double h0, double ra_ref, double dec_ref, double pos_angle_ref, double pix_scale, \
#     double fov_radius, np.ndarray[FLOAT_TYPE_t, ndim=1] x_poly_fwd, np.ndarray[FLOAT_TYPE_t, ndim=1] y_poly_fwd, \
#     np.ndarray[FLOAT_TYPE_t, ndim=1] x_poly_rev, np.ndarray[FLOAT_TYPE_t, ndim=1] y_poly_rev, \
#     str dist_type, bool refraction=True, bool equal_aspect=False):
#
#     cdef np.ndarray[FLOAT_TYPE_t, ndim=1] RA_c, dec_c
#     RA_c, dec_c = cyXYToRADec(np.array([jd]),
#                               np.array(x_res/2, dtype=np.float64), np.array(y_res/2, dtype=np.float64),
#                               lat, lon, x_res, y_res, h0, ra_d, dec_d, pos_angle_ref, pix_scale, x_poly_fwd,
#                               y_poly_fwd, dist_type, refraction=refraction,
#                               equal_aspect=equal_aspect)
#
#
#     # Compute FOV centre alt/az
#     cdef double azim_centre, alt_centre
#     azim_centre, alt_centre = cyraDec2AltAz(RA_c[0], dec_c[0], jd, lat, lon)
#
#     # Determine gridline frequency (double the gridlines if the number is < 4eN)
#     cdef double grid_freq = 10**np.floor(np.log10(fov_radius))
#     if 10**(np.log10(fov_radius) - np.floor(np.log10(fov_radius))) < 4:
#         grid_freq /= 2
#
#     # Set a maximum grid frequency of 15 deg
#     if grid_freq > 15:
#         grid_freq = 15
#
#     # Grid plot density
#     cdef double plot_dens = grid_freq/100
#
#     # Compute the range of declinations to consider
#     cdef double dec_min = dec_d - fov_radius/2
#     if dec_min < -90:
#         dec_min = -90
#
#     cdef double dec_max = dec_d + fov_radius/2
#     if dec_max > 90:
#         dec_max = 90
#
#     cdef np.ndarray[FLOAT_TYPE_t, ndim=1] ra_grid_arr = np.arange(0, 360, grid_freq)
#     cdef np.ndarray[FLOAT_TYPE_t, ndim=1]dec_grid_arr = np.arange(-90, 90, grid_freq)
#
#     # Filter out the dec grid for min/max declination
#     dec_grid_arr = dec_grid_arr[(dec_grid_arr >= dec_min) & (dec_grid_arr <= dec_max)]
#
#     cdef list x = []
#     cdef list y = []
#     cdef list cuts = []
#
#     cdef np.ndarray[FLOAT_TYPE_t, ndim=1] ra_grid_plot
#     cdef np.ndarray[FLOAT_TYPE_t, ndim=1] dec_grid_plot
#     cdef np.ndarray[FLOAT_TYPE_t, ndim=1] az_grid_plot
#     cdef np.ndarray[FLOAT_TYPE_t, ndim=1] alt_grid_plot
#     cdef np.ndarray[BOOL_TYPE_t, ndim=1] filter_arr
#
#     cdef list ra_grid_plot_list
#     cdef list dec_grid_plot_list
#
#     cdef np.ndarray[INT_TYPE_t, ndim=2] gap_indices
#
#
#     # Plot the celestial parallel grid (circles)
#     for dec_grid in dec_grid_arr:
#
#         ra_grid_plot = np.arange(0, 360, plot_dens)
#         dec_grid_plot = np.zeros_like(ra_grid_plot) + dec_grid
#
#         # Compute alt/az
#         az_grid_plot, alt_grid_plot = cyraDec2AltAz_vect(ra_grid_plot, dec_grid_plot, jd, lat, lon)
#
#         # Filter out points below the horizon  and outside the FOV
#         filter_arr = (alt_grid_plot > 0) & (angularSeparation_fv(alt_centre,
#                                                                 azim_centre,
#                                                                 alt_grid_plot,
#                                                                 az_grid_plot) < fov_radius)
#         ra_grid_plot = ra_grid_plot[filter_arr]
#         dec_grid_plot = dec_grid_plot[filter_arr]
#
#         # Find gaps in continuity and break up plotting individual lines
#         gap_indices = np.argwhere(np.abs(ra_grid_plot[1:] - ra_grid_plot[:-1]) > fov_radius)
#         if len(gap_indices):
#
#             ra_grid_plot_list = []
#             dec_grid_plot_list = []
#
#             # Separate gridlines with large gaps
#             prev_gap_indx = 0
#             for entry in gap_indices:
#                 gap_indx = entry[0]
#
#                 ra_grid_plot_list.append(ra_grid_plot[prev_gap_indx:gap_indx + 1])
#                 dec_grid_plot_list.append(dec_grid_plot[prev_gap_indx:gap_indx + 1])
#
#                 prev_gap_indx = gap_indx
#
#             # Add the last segment
#             ra_grid_plot_list.append(ra_grid_plot[prev_gap_indx + 1:-1])
#             dec_grid_plot_list.append(dec_grid_plot[prev_gap_indx + 1:-1])<|MERGE_RESOLUTION|>--- conflicted
+++ resolved
@@ -45,11 +45,7 @@
 
     return deg/180.0*(pi)
 
-
-<<<<<<< HEAD
-=======
-
->>>>>>> 908ee22f
+  
 @cython.cdivision(True)
 cdef double degrees(double deg):
     """Converts radians to degrees.
@@ -58,17 +54,13 @@
     return deg*180.0/pi
 
 
-<<<<<<< HEAD
-=======
 cdef double sign(double x):    
     if (x >= 1):
         return 1.0
 
     return -1.0
-        
-
-
->>>>>>> 908ee22f
+
+
 @cython.boundscheck(False)
 @cython.wraparound(False)
 cpdef double angularSeparation(double ra1, double dec1, double ra2, double dec2):
@@ -117,11 +109,7 @@
 
 
 @cython.boundscheck(False)
-<<<<<<< HEAD
 @cython.wraparound(False)
-=======
-@cython.wraparound(False) 
->>>>>>> 908ee22f
 def subsetCatalog(np.ndarray[FLOAT_TYPE_t, ndim=2] catalog_list, double ra_c, double dec_c, double jd,
         double lat, double lon, double radius, double mag_limit):
     """ Make a subset of stars from the given star catalog around the given coordinates with a given radius.
@@ -135,10 +123,7 @@
         lon: [float] Observer longitude (deg).
         radius: [float] Extraction radius (degrees).
         mag_limit: [float] Limiting magnitude.
-<<<<<<< HEAD
-=======
-
->>>>>>> 908ee22f
+
     Return:
         filtered_indices, filtered_list: (ndarray, ndarray)
             - filtered_indices - Indices of catalog_list entries which satifly the filters.
@@ -183,7 +168,6 @@
 
         # Add star to the list if it is within a given radius and has a certain brightness
         if (angularSeparation(ra, dec, ra_c, dec_c) <= radius) and (mag <= mag_limit):
-<<<<<<< HEAD
 
             # Compute the local star elevation
             _, elev = cyraDec2AltAz(radians(ra), radians(dec), jd, radians(lat), radians(lon))
@@ -199,23 +183,6 @@
                 # Add index to the list of indices which passed the filter
                 filtered_indices[k] = i;
 
-=======
-
-            # Compute the local star elevation
-            _, elev = cyraDec2AltAz(radians(ra), radians(dec), jd, radians(lat), radians(lon))
-
-
-            # Only take stars above -20 degrees
-            if degrees(elev) > -20:
-            
-                filtered_list[k,0] = ra
-                filtered_list[k,1] = dec
-                filtered_list[k,2] = mag
-
-                # Add index to the list of indices which passed the filter
-                filtered_indices[k] = i;
-
->>>>>>> 908ee22f
                 # Increment filtered list counter
                 k += 1
 
@@ -327,10 +294,7 @@
     double dec):
     """ Corrects Right Ascension and Declination from one epoch to another, taking only precession into 
         account.
-<<<<<<< HEAD
-=======
-
->>>>>>> 908ee22f
+
         Implemented from: Jean Meeus - Astronomical Algorithms, 2nd edition, pages 134-135
     
     Arguments:
@@ -369,18 +333,13 @@
 
     # Calculate declination (apply a different equation if close to the pole, closer then 0.5 degrees)
     if (pi/2 - fabs(dec)) < radians(0.5):
-<<<<<<< HEAD
         dec_corr = np.sign(dec)*acos(sqrt(A**2 + B**2))
-=======
-        dec_corr = sign(dec)*acos(sqrt(A**2 + B**2))
->>>>>>> 908ee22f
     else:
         dec_corr = asin(C)
 
 
     return ra_corr, dec_corr
 
-<<<<<<< HEAD
 @cython.cdivision(True)
 def equatorialCoordPrecession_vect(double start_epoch, double final_epoch, np.ndarray[FLOAT_TYPE_t, ndim=1] ra,
     np.ndarray[FLOAT_TYPE_t, ndim=1] dec):
@@ -430,8 +389,6 @@
     dec_corr[filter] = np.sign(dec[filter])*np.arccos(np.sqrt(A[filter]**2 + B[filter]**2))
 
     return ra_corr, dec_corr
-=======
->>>>>>> 908ee22f
 
 
 @cython.cdivision(True)
@@ -477,7 +434,6 @@
     # Don't apply refraction for elevation below -0.5 deg
     filter = elev > radians(-0.5)
 
-<<<<<<< HEAD
     # Refraction in radians
     refraction = np.zeros_like(elev)
     refraction[filter] = np.radians(1.0/(60*np.tan(np.radians(np.degrees(elev[filter]) + 7.31/(np.degrees(elev[filter]) + 4.4)))))
@@ -485,9 +441,6 @@
     # Apply the refraction
     return elev + refraction
 
-
-=======
->>>>>>> 908ee22f
 cpdef (double, double) eqRefractionApparentToTrue(double ra, double dec, double jd, double lat, double lon):
     """ Correct the equatorial coordinates for refraction. The correction is done from apparent to true
         coordinates.
@@ -621,10 +574,7 @@
 cpdef (double, double) cyraDec2AltAz(double ra, double dec, double jd, double lat, double lon):
     """ Convert right ascension and declination to azimuth (+East of due North) and altitude. Same epoch is
         assumed, no correction for refraction is done.
-<<<<<<< HEAD
-=======
-
->>>>>>> 908ee22f
+
     Arguments:
         ra: [float] Right ascension in radians.
         dec: [float] Declination in radians.
@@ -1010,12 +960,9 @@
     double y_res, double h0, double ra_ref, double dec_ref, double pos_angle_ref, double pix_scale, \
     np.ndarray[FLOAT_TYPE_t, ndim=1] x_poly_rev, np.ndarray[FLOAT_TYPE_t, ndim=1] y_poly_rev, \
     str dist_type, bool refraction=True, bool equal_aspect=False, bool force_distortion_centre=False):
-<<<<<<< HEAD
+
     """ Convert RA, Dec to distorion corrected image coordinates.
-=======
-    """ Convert RA, Dec to distorion corrected image coordinates. 
-
->>>>>>> 908ee22f
+
     Arguments:
         RA_data: [ndarray] Array of right ascensions (degrees).
         dec_data: [ndarray] Array of declinations (degrees).
@@ -1032,21 +979,13 @@
         x_poly_rev: [ndarray float] Distortion polynomial in X direction for reverse mapping.
         y_poly_rev: [ndarray float] Distortion polynomail in Y direction for reverse mapping.
         dist_type: [str] Distortion type. Can be: poly3+radial, radial3, radial4, or radial5.
-<<<<<<< HEAD
-
-=======
-        
->>>>>>> 908ee22f
+
     Keyword arguments:
         refraction: [bool] Apply refraction correction. True by default.
         equal_aspect: [bool] Force the X/Y aspect ratio to be equal. Used only for radial distortion. \
             False by default.
         force_distortion_centre: [bool] Force the distortion centre to the image centre. False by default.
 
-<<<<<<< HEAD
-=======
-    
->>>>>>> 908ee22f
     Return:
         (x, y): [tuple of ndarrays] Image X and Y coordinates.
     """
@@ -1212,23 +1151,10 @@
             # Compute distortion offsets
             dx = (x - x0)*r_scale
             dy = (y - y0)*r_scale/(1.0 + xy)
-<<<<<<< HEAD
-
-
 
         # Add the distortion
         x_img = x - dx
         y_img = y - dy
-
-=======
-
-
-
-        # Add the distortion
-        x_img = x - dx
-        y_img = y - dy
-
->>>>>>> 908ee22f
 
         # Calculate X image coordinates
         x_array[i] = x_img + x_res/2.0
@@ -1266,21 +1192,13 @@
         x_poly_fwd: [ndarray] 1D numpy array of 12 elements containing forward X axis polynomial parameters.
         y_poly_fwd: [ndarray] 1D numpy array of 12 elements containing forward Y axis polynomial parameters.
         dist_type: [str] Distortion type. Can be: poly3+radial, radial3, radial4, or radial5.
-<<<<<<< HEAD
-
-=======
-        
->>>>>>> 908ee22f
+
     Keyword arguments:
         refraction: [bool] Apply refraction correction. True by default.
         equal_aspect: [bool] Force the X/Y aspect ratio to be equal. Used only for radial distortion. \
             False by default.
         force_distortion_centre: [bool] Force the distortion centre to the image centre. False by default.
-<<<<<<< HEAD
-
-=======
-    
->>>>>>> 908ee22f
+
     Return:
         (ra_data, dec_data): [tuple of ndarrays]
 
@@ -1442,11 +1360,8 @@
         # Radius from FOV centre to sky coordinate
         radius = radians(sqrt(x_corr**2 + y_corr**2))
 
-<<<<<<< HEAD
         # Compute theta - the direction angle between the FOV centre, sky coordinate, and the north
-=======
-        # Compute theta - the direction angle between the FOV centre, sky coordinate, and the north 
->>>>>>> 908ee22f
+
         #   celestial pole
         theta = (pi/2 - radians(pos_angle_ref) + atan2(y_corr, x_corr))%(2*pi)
 
