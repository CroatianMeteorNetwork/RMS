""" This module contains procedures for applying astrometry and field corrections to meteor data.
"""

# The MIT License

# Copyright (c) 2016 Denis Vida

# Permission is hereby granted, free of charge, to any person obtaining a copy
# of this software and associated documentation files (the "Software"), to deal
# in the Software without restriction, including without limitation the rights
# to use, copy, modify, merge, publish, distribute, sublicense, and/or sell
# copies of the Software, and to permit persons to whom the Software is
# furnished to do so, subject to the following conditions:

# The above copyright notice and this permission notice shall be included in
# all copies or substantial portions of the Software.

# THE SOFTWARE IS PROVIDED "AS IS", WITHOUT WARRANTY OF ANY KIND, EXPRESS OR
# IMPLIED, INCLUDING BUT NOT LIMITED TO THE WARRANTIES OF MERCHANTABILITY,
# FITNESS FOR A PARTICULAR PURPOSE AND NONINFRINGEMENT. IN NO EVENT SHALL THE
# AUTHORS OR COPYRIGHT HOLDERS BE LIABLE FOR ANY CLAIM, DAMAGES OR OTHER
# LIABILITY, WHETHER IN AN ACTION OF CONTRACT, TORT OR OTHERWISE, ARISING FROM,
# OUT OF OR IN CONNECTION WITH THE SOFTWARE OR THE USE OR OTHER DEALINGS IN
# THE SOFTWARE.

from __future__ import (absolute_import, division, print_function,
                        unicode_literals)

import argparse
import copy
import datetime
import os
import shutil
import sys

import numpy as np
# Import Cython functions
import pyximport
import RMS.Formats.Platepar
import scipy.optimize
from RMS.Astrometry.AtmosphericExtinction import atmosphericExtinctionCorrection
from RMS.Astrometry.Conversions import (J2000_JD, 
                                        date2JD, 
                                        jd2Date, 
                                        raDec2AltAz, 
                                        AEGeoidH2LatLonAlt, 
                                        geo2Cartesian,
                                        vector2RaDec
                                        )
from RMS.Formats.FFfile import filenameToDatetime
from RMS.Formats.FTPdetectinfo import (findFTPdetectinfoFile,
                                       readFTPdetectinfo, writeFTPdetectinfo)
from RMS.GeoidHeightEGM96 import mslToWGS84Height
from RMS.Math import angularSeparation, cartesianToPolar, polarToCartesian
from RMS.Misc import RmsDateTime
from RMS.Routines.SphericalPolygonCheck import sphericalPolygonCheck

pyximport.install(setup_args={'include_dirs':[np.get_include()]})
from RMS.Astrometry.CyFunctions import (cyraDecToXY, cyTrueRaDec2ApparentAltAz,
                                        cyXYToRADec,
                                        eqRefractionApparentToTrue,
                                        equatorialCoordPrecession)

# Handle Python 2/3 compatibility
if sys.version_info.major == 3:
    unicode = str


def limitVignettingCoefficient(x_res, y_res, vignetting_coeff, delta_mag=2.5):
    """ Limit the vignetting coefficient so that the drop in brightness in the corner of the image is not
        does not exceed delta_mag magnitudes.
        
    Arguments:
        x_res: [int] Image width (px).
        y_res: [int] Image height (px).
        vignetting_coeff: [float] Vignetting coefficient (rad/px).

    Keyword arguments:
        delta_mag: [float] Maximum drop in brightness in the corner of the image (magnitudes). Default: 2.5.

    Return:
        vignetting_coeff: [float] Limited vignetting coefficient (rad/px).

    """

    # Take an absolute value of the vignetting coefficient to make sure it is positive
    vignetting_coeff = abs(vignetting_coeff)

    # Compute the distance from the center to the corner of the image
    radius = np.sqrt((x_res/2)**2 + (y_res/2)**2)

    # Restrict the vignetting coefficient to have a maximum drop of delta_mag magnitudes in the corner of 
    # the image
    vignetting_coeff_max = np.arccos((10**(-0.4*delta_mag))**(1/4))/radius

    # Limit the vignetting coefficient
    if vignetting_coeff > vignetting_coeff_max:
        vignetting_coeff = vignetting_coeff_max

    return vignetting_coeff



def correctVignetting(px_sum, radius, vignetting_coeff):
    """ Given a pixel sum, radius from focal plane centre and the vignetting coefficient, correct the pixel
        sum for the vignetting effect.
    Arguments:
        px_sum: [float] Pixel sum.
        radius: [float] Radius (px) from focal plane centre.
        vignetting_coeff: [float] Vignetting coefficient (rad/px).
    Return:
        px_sum_corr: [float] Corrected pixel sum.
    """

    # Make sure the vignetting coefficient is a number
    if vignetting_coeff is None:
        vignetting_coeff = 0.0

    return px_sum/(np.cos(vignetting_coeff*radius)**4)


def extinctionCorrectionTrueToApparent(catalog_mags, ra_data, dec_data, jd, platepar):
    """ Compute apparent magnitudes by applying extinction correction to catalog magnitudes. 

    Arguments:
        catalog_mags: [list] A list of catalog magnitudes.
        ra_data: [list] A list of catalog right ascensions (J2000) in degrees.
        dec_data: [list] A list of catalog declinations (J2000) in degrees.
        jd: [float] Julian date.
        platepar: [Platepar object]

    Return:
        corrected_catalog_mags: [list] Extinction corrected catalog magnitudes.

    """


    ### Compute star elevations above the horizon (epoch of date, true) ###

    # Compute elevation above the horizon
    elevation_data = []
    for ra, dec in zip(ra_data, dec_data):

        # Precess to epoch of date
        ra, dec = equatorialCoordPrecession(J2000_JD.days, jd, np.radians(ra), np.radians(dec))

        # Compute elevation
        _, elev = raDec2AltAz(np.degrees(ra), np.degrees(dec), jd, platepar.lat, platepar.lon)

        if elev < 0:
            elev = 0

        elevation_data.append(elev)

    ### ###

    # Correct catalog magnitudes for extinction
    extinction_correction = atmosphericExtinctionCorrection(np.array(elevation_data), platepar.elev) \
        - atmosphericExtinctionCorrection(90, platepar.elev)
    corrected_catalog_mags = np.array(catalog_mags) + platepar.extinction_scale*extinction_correction

    return corrected_catalog_mags



def extinctionCorrectionApparentToTrue(mags, x_data, y_data, jd, platepar):
    """ Compute true magnitudes by applying extinction correction to apparent magnitudes. 
    
    Arguments:
        mags: [list] A list of apparent magnitudes.
        x_data: [list] A list of pixel columns.
        y_data: [list] A list of pixel rows.
        jd: [float] Julian date.
        platepar: [Platepar object]

    Return:
        corrected_mags: [list] A list of extinction corrected magnitudes.

    """


    ### Compute star elevations above the horizon (epoch of date, true) ###

    # Compute RA/Dec in J2000
    _, ra_data, dec_data, _ = xyToRaDecPP(len(x_data)*[jd2Date(jd)], x_data, y_data, len(x_data)*[1], \
        platepar, extinction_correction=False, precompute_pointing_corr=True)

    # Compute elevation above the horizon
    elevation_data = []
    for ra, dec in zip(ra_data, dec_data):

        # Precess to epoch of date
        ra, dec = equatorialCoordPrecession(J2000_JD.days, jd, np.radians(ra), np.radians(dec))

        # Compute elevation
        _, elev = raDec2AltAz(np.degrees(ra), np.degrees(dec), jd, platepar.lat, platepar.lon)

        if elev < 0:
            elev = 0
            
        elevation_data.append(elev)

    ### ###

    # Correct catalog magnitudes for extinction
    extinction_correction = atmosphericExtinctionCorrection(np.array(elevation_data), platepar.elev) \
        - atmosphericExtinctionCorrection(90, platepar.elev)
    corrected_mags = np.array(mags) - platepar.extinction_scale*extinction_correction

    return corrected_mags



def photomLine(input_params, photom_offset, vignetting_coeff):
    """ Line used for photometry, the slope is fixed to -2.5, only the photometric offset is given.

    Arguments:
        input_params: [tuple]
            - px_sum: [float] sum of pixel intensities.
            - radius: [float] Radius from the centre of the focal plane to the centroid.
        photom_offset: [float] The photometric offset.
        vignetting_coeff: [float] Vignetting coefficient (rad/px).
    Return:
        [float] Magnitude.
    """

    px_sum, radius = input_params

    # Apply the vignetting correction and compute the LSP
    lsp = np.log10(correctVignetting(px_sum, radius, vignetting_coeff))

    # The slope is fixed to -2.5, this comes from the definition of magnitude
    return -2.5*lsp + photom_offset



def photomLineMinimize(params, px_sum, radius, catalog_mags, fixed_vignetting, weights):
    """ Modified photomLine function used for minimization. The function uses the L1 norm for minimization.

    Arguments:
        params: [tuple]
            - photom_offset: [float] The photometric offset.
            - vignetting_coeff: [float] Vignetting coefficient (rad/px).
        px_sum: [ndarray] Sums of pixel intensities.
        radius: [ndarray] Radii from the focal plane centre (px).
        catalog_mags: [ndarray] Catalog magnitudes.
        fixed_vignetting: [float] Fixed vignetting coefficient. None by default, in which case it will be
            computed.
        weights: [ndarray] Weights for the fit.

    """

    photom_offset, vignetting_coeff = params

    if fixed_vignetting is not None:
        vignetting_coeff = fixed_vignetting

    # Compute the sum of squred residuals
    return np.sum(
        weights*np.abs(catalog_mags - photomLine((px_sum, radius), photom_offset, vignetting_coeff))
        )



def photometryFit(px_intens_list, radius_list, catalog_mags, fixed_vignetting=None, weights=None, 
                  exclude_list=None):
    """ Fit the photometry on given data.

    Arguments:
        px_intens_list: [list] A list of sums of pixel intensities.
        radius_list: [list] A list of radii from the focal plane centre (px).
        catalog_mags: [list] A list of corresponding catalog magnitudes of stars.

    Keyword arguments:
        fixed_vignetting: [float] Fixed vignetting coefficient. None by default, in which case it will be
            computed.
        weights: [list] Weights for the fit. None by default, in which case the weights will be equal to 1.
        exclude_list: [list] A mask for excluding certain data points from the fit. None by default, in which
            case all data points will be used.

    Return:
        (photom_offset, fit_stddev, fit_resid):
            photom_params: [list]
                - photom_offset: [float] The photometric offset.
                - vignetting_coeff: [float] Vignetting coefficient (rad/px).
            fit_stddev: [float] The standard deviation of the fit.
            fit_resid: [float] Magnitude fit residuals.
    """

    # If the weights are not given, set them to 1
    if weights is None:
        weights = np.ones(len(px_intens_list))
    else:
        # Normalize the weights to have a sum of 1
        weights = np.array(weights)/np.sum(weights)

    # If the exclude list is not given, set it to an empty list
    if exclude_list is None:
        exclude_list = np.zeros(len(px_intens_list), dtype=np.int32)
    else:
        exclude_list = np.array(exclude_list, dtype=np.int32)


    # Filter the data points to exclude the ones which are marked for exclusion
    px_intens_list_fit = np.array(px_intens_list)[exclude_list == 0]
    radius_list_fit = np.array(radius_list)[exclude_list == 0]
    catalog_mags_fit = np.array(catalog_mags)[exclude_list == 0]
    weights_fit = np.array(weights)[exclude_list == 0]

    # Fit a line to the star data, where only the intercept has to be estimated
    p0 = [10.0, 0.0]
    res = scipy.optimize.minimize(photomLineMinimize, p0, args=(px_intens_list_fit, \
        radius_list_fit, catalog_mags_fit, fixed_vignetting, weights_fit), method='Nelder-Mead')
    photom_offset, vignetting_coeff = res.x

    # Handle the vignetting coeff
    vignetting_coeff = np.abs(vignetting_coeff)
    if fixed_vignetting is not None:
        vignetting_coeff = fixed_vignetting

    photom_params = (photom_offset, vignetting_coeff)

    # Calculate the fit residuals
    fit_resids = np.array(catalog_mags) - photomLine((np.array(px_intens_list), np.array(radius_list)), \
        *photom_params)
    
    # Compute the fit standard deviation excluding the excluded data points and including the weights
    #fit_stddev = np.std(fit_resids[exclude_list == 0])
    fit_stddev = np.sqrt(np.sum(weights_fit*(fit_resids[exclude_list == 0])**2)/np.sum(weights_fit))

    return photom_params, fit_stddev, fit_resids



def photometryFitRobust(px_intens_list, radius_list, catalog_mags, fixed_vignetting=None):
    """ Fit the photometry on given data robustly by rejecting 2 sigma residuals several times.

    Arguments:
        px_intens_list: [list] A list of sums of pixel intensities.
        radius_list: [list] A list of radii from the focal plane centre (px).
        catalog_mags: [list] A list of corresponding catalog magnitudes of stars.
    Keyword arguments:
        fixed_vignetting: [float] Fixed vignetting coefficient. None by default, in which case it will be
            computed.
    Return:
        (photom_offset, fit_stddev, fit_resid, px_intens_list, radius_list, catalog_mags):
            photom_params: [list]
                - photom_offset: [float] The photometric offset.
                - vignetting_coeff: [float] Vignetting coefficient (rad/px).
            fit_stddev: [float] The standard deviation of the fit.
            fit_resid: [float] Magnitude fit residuals.
            px_intens_list: [ndarray] A list of filtered pixel intensities.
            radius_list: [ndarray] A list of filtered radii.
            catalog_mags: [ndarray] A list of filtered catalog magnitudes.
    """

    # Convert everything to numpy arrays
    px_intens_list = np.array(px_intens_list)
    radius_list = np.array(radius_list)
    catalog_mags = np.array(catalog_mags)


    # Reject outliers and re-fit the photometry several times
    reject_iters = 5
    for i in range(reject_iters):

        # Fit the photometry on automated star intensities (use the fixed vignetting coeff)
        photom_params, fit_stddev, fit_resid = photometryFit(px_intens_list, radius_list, catalog_mags, \
            fixed_vignetting=fixed_vignetting)

        # Skip the rejection in the last iteration
        if i < reject_iters - 1:

            # Reject all 2 sigma residuals and all larger than 1.0 mag, and re-fit the photometry
            filter_indices = (np.abs(fit_resid) < 2*fit_stddev) & (np.abs(fit_resid) < 1.0)
            px_intens_list = px_intens_list[filter_indices]
            radius_list = radius_list[filter_indices]
            catalog_mags = catalog_mags[filter_indices]


    return photom_params, fit_stddev, fit_resid, px_intens_list, radius_list, catalog_mags



def computeFOVSize(platepar):
    """ Computes the size of the FOV in deg from the given platepar.

    Arguments:
        platepar: [Platepar instance]
    Return:
        fov_h: [float] Horizontal FOV in degrees.
        fov_v: [float] Vertical FOV in degrees.
    """

    # Construct points on the middle of every side of the image
    x_data = np.array([               0,  platepar.X_res,  platepar.X_res/2, platepar.X_res/2, platepar.X_res/2.0])
    y_data = np.array([platepar.Y_res/2, platepar.Y_res/2,                0, platepar.Y_res,   platepar.Y_res/2.0])
    time_data = np.array(len(x_data)*[jd2Date(platepar.JD)])
    level_data = np.ones(len(x_data))

    # Compute RA/Dec of the points
    _, ra_data, dec_data, _ = xyToRaDecPP(time_data, x_data, y_data, level_data, platepar, \
        extinction_correction=False)

    ra1, ra2, ra3, ra4, ra_mid = ra_data
    dec1, dec2, dec3, dec4, dec_mid = dec_data

    # Compute horizontal FOV
    fov_hl = np.degrees(angularSeparation(np.radians(ra1), np.radians(dec1), np.radians(ra_mid), \
        np.radians(dec_mid)))
    fov_hr = np.degrees(angularSeparation(np.radians(ra2), np.radians(dec2), np.radians(ra_mid), \
        np.radians(dec_mid)))
    fov_h = fov_hl + fov_hr

    # Compute vertical FOV
    fov_vu = np.degrees(angularSeparation(np.radians(ra3), np.radians(dec3), np.radians(ra_mid), \
        np.radians(dec_mid)))
    fov_vd = np.degrees(angularSeparation(np.radians(ra4), np.radians(dec4), np.radians(ra_mid), \
        np.radians(dec_mid)))
    fov_v = fov_vu + fov_vd

    return fov_h, fov_v



def getFOVSelectionRadius(platepar):
    """ Get a radius around the centre of the FOV which includes the FOV, but excludes stars outside the FOV.
    Arguments:
        platepar: [Platepar instance]

    Return:
        fov_radius: [float] Radius in degrees.
    """

    # Construct points on the middle of every side of the image
    x_data = np.array([0, platepar.X_res, platepar.X_res,              0, platepar.X_res/2.0])
    y_data = np.array([0, platepar.Y_res,              0, platepar.Y_res, platepar.Y_res/2.0])
    time_data = np.array(len(x_data)*[jd2Date(platepar.JD)])
    level_data = np.ones(len(x_data))

    # Compute RA/Dec of the points
    _, ra_data, dec_data, _ = xyToRaDecPP(time_data, x_data, y_data, level_data, platepar, \
        extinction_correction=False)

    ra1, ra2, ra3, ra4, ra_mid = ra_data
    dec1, dec2, dec3, dec4, dec_mid = dec_data

    # Angular separation between the centre of the FOV and corners
    ul_sep = np.degrees(angularSeparation(np.radians(ra1), np.radians(dec1), np.radians(ra_mid), np.radians(dec_mid)))
    lr_sep = np.degrees(angularSeparation(np.radians(ra2), np.radians(dec2), np.radians(ra_mid), np.radians(dec_mid)))
    ur_sep = np.degrees(angularSeparation(np.radians(ra3), np.radians(dec3), np.radians(ra_mid), np.radians(dec_mid)))
    ll_sep = np.degrees(angularSeparation(np.radians(ra4), np.radians(dec4), np.radians(ra_mid), np.radians(dec_mid)))

    # Take the average radius
    fov_radius = np.mean([ul_sep, lr_sep, ur_sep, ll_sep])

    return fov_radius



def rotationWrtHorizon(platepar):
    """ Given the platepar, compute the rotation of the FOV with respect to the horizon.

    Arguments:
        platepar: [Platepar object] Input platepar.
    Return:
        rot_angle: [float] Rotation w.r.t. horizon (degrees).
    """

    # Image coordinates of the center
    img_mid_w = platepar.X_res/2
    img_mid_h = platepar.Y_res/2

    # Image coordinate slightly right of the center (horizontal)
    img_up_w = img_mid_w + 10
    img_up_h = img_mid_h

    # Compute apparent alt/az in the epoch of date from X,Y
    jd_arr, ra_arr, dec_arr, _ = xyToRaDecPP(2*[jd2Date(platepar.JD)], [img_mid_w, img_up_w], \
        [img_mid_h, img_up_h], [1, 1], platepar, extinction_correction=False, precompute_pointing_corr=True)
    azim_mid, alt_mid = cyTrueRaDec2ApparentAltAz(np.radians(ra_arr[0]), np.radians(dec_arr[0]), jd_arr[0], \
        np.radians(platepar.lat), np.radians(platepar.lon), platepar.refraction)
    azim_up, alt_up = cyTrueRaDec2ApparentAltAz(np.radians(ra_arr[1]), np.radians(dec_arr[1]), jd_arr[1], \
        np.radians(platepar.lat), np.radians(platepar.lon), platepar.refraction)

    # Compute the rotation wrt horizon (deg)
    rot_angle = np.degrees(np.arctan2(alt_up - alt_mid, azim_up - azim_mid))

    # Wrap output to <-180, 180] range
    if rot_angle > 180:
        rot_angle -= 360

    return rot_angle



def rotationWrtHorizonToPosAngle(platepar, rot_angle):
    """ Given the rotation angle w.r.t horizon, numerically compute the position angle.

    Arguments:
        platepar: [Platepar object] Input platepar.
        rot_angle: [float] The rotation angle w.r.t. horizon (deg).
    Return:
        pos_angle: [float] Position angle (deg).
    """

    platepar = copy.deepcopy(platepar)
    rot_angle = rot_angle%360


    def _rotAngleResidual(params, rot_angle):

        # Set the given position angle to the platepar
        platepar.pos_angle_ref = params[0]

        # Compute the rotation angle with the given guess of the position angle
        rot_angle_computed = rotationWrtHorizon(platepar)%360

        # Compute the deviation between computed and desired angle
        return 180 - abs(abs(rot_angle - rot_angle_computed) - 180)



    # Numerically find the position angle
    res = scipy.optimize.minimize(_rotAngleResidual, [platepar.pos_angle_ref], args=(rot_angle), \
        method='Nelder-Mead')


    return res.x[0]%360




def rotationWrtStandard(platepar):
    """ Given the platepar, compute the rotation from the celestial meridian passing through the centre of
        the FOV.

    Arguments:
        platepar: [Platepar object] Input platepar.
    Return:
        rot_angle: [float] Rotation from the meridian (degrees).
    """

    # Image coordinates of the center
    img_mid_w = platepar.X_res/2
    img_mid_h = platepar.Y_res/2

    # Image coordinate slightly right of the centre
    img_up_w = img_mid_w + 10
    img_up_h = img_mid_h

    # Compute ra/dec
    _, ra, dec, _ = xyToRaDecPP(2*[jd2Date(platepar.JD)], [img_mid_w, img_up_w], [img_mid_h, img_up_h], \
        2*[1], platepar, precompute_pointing_corr=True)
    ra_mid = ra[0]
    dec_mid = dec[0]
    ra_up = ra[1]
    dec_up = dec[1]

    # Compute the equatorial orientation
    rot_angle = np.degrees(np.arctan2(np.radians(dec_mid) - np.radians(dec_up), \
        np.radians(ra_mid) - np.radians(ra_up)))

    # Wrap output to 0-360 range
    rot_angle = rot_angle%360

    return rot_angle




def rotationWrtStandardToPosAngle(platepar, rot_angle):
    """ Given the rotation angle w.r.t standard, numerically compute the position angle.

    Arguments:
        platepar: [Platepar object] Input platepar.
        rot_angle: [float] The rotation angle w.r.t. standard (deg).
    Return:
        pos_angle: [float] Position angle (deg).
    """

    platepar = copy.deepcopy(platepar)
    rot_angle = rot_angle%360


    def _rotAngleResidual(params, rot_angle):

        # Set the given position angle to the platepar
        platepar.pos_angle_ref = params[0]

        # Compute the rotation angle with the given guess of the position angle
        rot_angle_computed = rotationWrtStandard(platepar)%360

        # Compute the deviation between computed and desired angle
        return 180 - abs(abs(rot_angle - rot_angle_computed) - 180)



    # Numerically find the position angle
    res = scipy.optimize.minimize(_rotAngleResidual, [platepar.pos_angle_ref], args=(rot_angle), \
        method='Nelder-Mead')


    return res.x[0]%360



def calculateMagnitudes(px_sum_arr, radius_arr, photom_offset, vignetting_coeff):
    """ Calculate the magnitude of the data points with given magnitude calibration parameters.

    Arguments:
        px_sum_arr: [ndarray] Sum of pixel intensities of the meteor centroid (arbitrary units).
        radius_arr: [ndarray] A list of radii from image centre (px).
        photom_offset: [float] Magnitude intercept, i.e. the photometric offset.
        vignetting_coeff: [float] Vignetting coefficient (rad/px).
    Return:
        magnitude_data: [ndarray] Apparent magnitude.
    """

    magnitude_data = np.zeros_like(px_sum_arr, dtype=np.float64)

    # Go through all levels of a meteor
    for i, (px_sum, radius) in enumerate(zip(px_sum_arr, radius_arr)):

        # Make sure the pixel sum is a number
        if px_sum is None:
            px_sum = 1

        # Correct vignetting
        px_sum_corr = correctVignetting(px_sum, radius, vignetting_coeff)

        # Save magnitude data to the output array
        magnitude_data[i] = -2.5*np.log10(px_sum_corr) + photom_offset


    return magnitude_data



def xyToRaDecPP(time_data, X_data, Y_data, level_data, platepar, extinction_correction=True, \
    measurement=False, jd_time=False, precompute_pointing_corr=False):
    """ Converts image XY to RA,Dec, but it takes a platepar instead of individual parameters. 

    Arguments:
        time_data: [2D ndarray] Numpy array containing either: 
            if jd_time is False - time tuples of each data point (year, month, day,hour, minute, second, 
                millisecond).
            if jd_time is True - Julian dates.
        X_data: [ndarray] 1D numpy array containing the image X component.
        Y_data: [ndarray] 1D numpy array containing the image Y component.
        level_data: [ndarray] Levels of the meteor centroid.
        platepar: [Platepar structure] Astrometry parameters.

    Keyword arguments:
        extinction_correction: [bool] Apply extinction correction. True by default. False is set to prevent 
            infinite recursion in extinctionCorrectionApparentToTrue when set to True.
        measurement: [bool] Indicates if the given images values are image measurements. Used for correcting
            celestial coordinates for refraction if the refraction was not taken into account during
            plate fitting.
        jd_time: [bool] If True, time_data is expected as a list of Julian dates. False by default.
        precompute_pointing_corr: [bool] Precompute the pointing correction. False by default. This is used
            to speed up the calculation when the input JD is the same for all data points, e.g. during
            plate solving.


    Return:
        (JD_data, RA_data, dec_data, magnitude_data): [tuple of ndarrays]
            JD_data: [ndarray] Julian date of each data point.
            RA_data: [ndarray] Right ascension of each point (deg).
            dec_data: [ndarray] Declination of each point (deg).
            magnitude_data: [ndarray] Array of meteor's lightcurve apparent magnitudes.
    """


    # Convert time to Julian date
    if jd_time:
        JD_data = np.array(time_data)
    else:
        JD_data = np.array([date2JD(*time_data_entry) for time_data_entry in time_data], dtype=np.float64)

    # Convert x,y to RA/Dec using a fast cython function
    RA_data, dec_data = cyXYToRADec(JD_data, np.array(X_data, dtype=np.float64), \
        np.array(Y_data, dtype=np.float64), float(platepar.lat), float(platepar.lon), float(platepar.X_res), \
        float(platepar.Y_res), float(platepar.Ho), float(platepar.JD), float(platepar.RA_d), 
        float(platepar.dec_d), float(platepar.pos_angle_ref), float(platepar.F_scale), platepar.x_poly_fwd, 
        platepar.y_poly_fwd, unicode(platepar.distortion_type), refraction=platepar.refraction, \
        equal_aspect=platepar.equal_aspect, force_distortion_centre=platepar.force_distortion_centre, \
        asymmetry_corr=platepar.asymmetry_corr, precompute_pointing_corr=precompute_pointing_corr)

    # Correct the coordinates for refraction if it wasn't taken into account during the astrometry calibration
    #   procedure
    if (not platepar.refraction) and measurement and platepar.measurement_apparent_to_true_refraction:
        for i, entry in enumerate(zip(JD_data, RA_data, dec_data)):
            jd, ra, dec = entry
            ra, dec = eqRefractionApparentToTrue(np.radians(ra), np.radians(dec), jd, \
                np.radians(platepar.lat), np.radians(platepar.lon))

            RA_data[i] = np.degrees(ra)
            dec_data[i] = np.degrees(dec)
            

    # Compute radii from image centre
    radius_arr = np.hypot(np.array(X_data) - platepar.X_res/2, np.array(Y_data) - platepar.Y_res/2)

    # Calculate magnitudes
    magnitude_data = calculateMagnitudes(level_data, radius_arr, platepar.mag_lev, platepar.vignetting_coeff)


    # Extinction correction
    if extinction_correction:
        magnitude_data = extinctionCorrectionApparentToTrue(magnitude_data, X_data, Y_data, JD_data[0], \
            platepar)


    return JD_data, RA_data, dec_data, magnitude_data





def raDecToXYPP(RA_data, dec_data, jd, platepar):
    """ Converts RA, Dec to image coordinates, but the platepar is given instead of individual parameters.
    Arguments:
        RA: [ndarray] Array of right ascensions (degrees).
        dec: [ndarray] Array of declinations (degrees).
        jd: [float] Julian date.
        platepar: [Platepar structure] Astrometry parameters.
    Return:
        (x, y): [tuple of ndarrays] Image X and Y coordinates.
    """

    # Use the cythonized function instead of the Python function
    X_data, Y_data = cyraDecToXY(RA_data, dec_data, float(jd), float(platepar.lat), float(platepar.lon),
        float(platepar.X_res), float(platepar.Y_res), float(platepar.Ho), float(platepar.JD),  
        float(platepar.RA_d), float(platepar.dec_d), float(platepar.pos_angle_ref), platepar.F_scale, 
        platepar.x_poly_rev, platepar.y_poly_rev, unicode(platepar.distortion_type), 
        refraction=platepar.refraction, equal_aspect=platepar.equal_aspect, 
        force_distortion_centre=platepar.force_distortion_centre, asymmetry_corr=platepar.asymmetry_corr)

    return X_data, Y_data




def applyPlateparToCentroids(ff_name, fps, meteor_meas, platepar, add_calstatus=False):
    """ Given the meteor centroids and a platepar file, compute meteor astrometry and photometry (RA/Dec,
        alt/az, mag).
    Arguments:
        ff_name: [str] Name of the FF file with the meteor.
        fps: [float] Frames per second of the video.
        meteor_meas: [list] A list of [calib_status, frame_n, x, y, ra, dec, azim, elev, inten, mag].
        platepar: [Platepar instance] Platepar which will be used for astrometry and photometry.
    Keyword arguments:
        add_calstatus: [bool] Add a column with calibration status at the beginning. False by default.
    Return:
        meteor_picks: [ndarray] A numpy 2D array of: [frames, X_data, Y_data, RA_data, dec_data, az_data,
        alt_data, level_data, magnitudes]
    """


    meteor_meas = np.array(meteor_meas)

    # Add a line which is indicating the calibration status
    if add_calstatus:
        meteor_meas = np.c_[np.ones((meteor_meas.shape[0], 1)), meteor_meas]


    # Remove all entries where levels are equal to or smaller than 0, unless all are zero
    level_data = meteor_meas[:, 8]
    if np.any(level_data):
        meteor_meas = meteor_meas[level_data > 0, :]

    # Extract frame number, x, y, intensity, background, SNR, and saturated count
    frames = meteor_meas[:, 1]
    X_data = meteor_meas[:, 2]
    Y_data = meteor_meas[:, 3]
    level_data = meteor_meas[:, 8]
    background_data = meteor_meas[:, 10]
    snr_data = meteor_meas[:, 11]
    saturated_data = meteor_meas[:, 12]

    # Get the beginning time of the FF file
    time_beg = filenameToDatetime(ff_name)

    # Calculate time data of every point
    time_data = []
    for frame_n in frames:

        t = time_beg + datetime.timedelta(seconds=frame_n/fps)
        time_data.append([t.year, t.month, t.day, t.hour, t.minute, t.second, int(t.microsecond/1000)])



    # Convert image coordinates to RA and Dec, and do the photometry
    JD_data, RA_data, dec_data, magnitudes = xyToRaDecPP(np.array(time_data), X_data, Y_data, \
        level_data, platepar, measurement=True)


    # Compute azimuth and altitude of centroids
    az_data = np.zeros_like(RA_data)
    alt_data = np.zeros_like(RA_data)

    for i in range(len(az_data)):

        jd = JD_data[i]
        ra_tmp = RA_data[i]
        dec_tmp = dec_data[i]

        # Precess RA/Dec to epoch of date
        ra_tmp, dec_tmp = equatorialCoordPrecession(J2000_JD.days, jd, np.radians(ra_tmp), \
            np.radians(dec_tmp))

        # Alt/Az are apparent (in the epoch of date, corresponding to geographical azimuths)
        az_tmp, alt_tmp = raDec2AltAz(np.degrees(ra_tmp), np.degrees(dec_tmp), jd, platepar.lat, platepar.lon)

        az_data[i] = az_tmp
        alt_data[i] = alt_tmp


    # print(ff_name, cam_code, meteor_No, fps)
    # print(X_data, Y_data)
    # print(RA_data, dec_data)
    # print('------------------------------------------')

    # Construct the meteor measurements array
    meteor_picks = np.c_[frames, X_data, Y_data, RA_data, dec_data, az_data, alt_data, level_data, \
        magnitudes, background_data, snr_data, saturated_data]


    return meteor_picks


def xyHt2Geo(platepar, x, y, h):
    """ Given pixel coordinates on the image and a height of the target above sea level,
        compute geo coordinates of the point. The assumption is that the target is close enough for the
        refraction not to be needed to be applied.

    Arguments:
        platepar: [Platepar object]
        x: [float] Image X coordinate
        y: [float] Image Y coordinate
        h: [float] elevation of the target in meters (WGS84)

    Return:
        (lat, lon): [tuple of floats] latitude in degrees (+north), longitude in degrees (+east), 

    """

    # Disable the refraction correction
    platepar = copy.deepcopy(platepar)
    platepar.refraction = False

    # If any of the input parameters are arrays, get their length
    arr_len = None
    if isinstance(x, np.ndarray) or isinstance(x, list):
        arr_len = len(x)
    elif isinstance(y, np.ndarray) or isinstance(y, list):
        arr_len = len(y)
    elif isinstance(h, np.ndarray) or isinstance(h, list):
        arr_len = len(h)

    # If there are arrays as inputs but one is not an array, convert it to an array
    if arr_len is not None:
        if not isinstance(x, np.ndarray) or isinstance(x, list):
            x = np.array([x]*arr_len)
        if not isinstance(y, np.ndarray) or isinstance(y, list):
            y = np.array([y]*arr_len)
        if not isinstance(h, np.ndarray) or isinstance(h, list):
            h = np.array([h]*arr_len)


    # Convert x and y to arrays if they're not already
    if not isinstance(x, np.ndarray) or isinstance(y, list):
        x = np.array([x])
    if not isinstance(y, np.ndarray) or isinstance(y, list):
        y = np.array([y])
    if not isinstance(h, np.ndarray) or isinstance(h, list):
        h = np.array([h])

    # Convert the pixel coordinates to RA/Dec
    jd_arr, ra_arr, dec_arr, _ = xyToRaDecPP(
        [platepar.JD]*len(x), x, y, [1]*len(x),
        platepar, 
        extinction_correction=False, precompute_pointing_corr=True, jd_time=True,
        measurement=False # Disables refraction correction
        )
        
    # Iterate through the altitudes and azimuths and compute the geo coordinates
    lat_arr = np.zeros_like(ra_arr)
    lon_arr = np.zeros_like(ra_arr)

    for i in range(len(ra_arr)):

        # Compute the apparent alt/az
        az, elev = cyTrueRaDec2ApparentAltAz(
            np.radians(ra_arr[i]), np.radians(dec_arr[i]), jd_arr[i], \
            np.radians(platepar.lat), np.radians(platepar.lon), 
            False # Disable refraction correction
            )

        # Convert the apparent alt/az to geo coordinates
        lat, lon = AEGeoidH2LatLonAlt(
            np.degrees(az), np.degrees(elev), h[i], 
            platepar.lat, platepar.lon, platepar.elev
            )
        
        lat_arr[i] = lat
        lon_arr[i] = lon
    
<<<<<<< HEAD
    az, elev = cyTrueRaDec2ApparentAltAz(np.radians(ra_arr), np.radians(dec_arr), jd_arr, \
        np.radians(platepar.lat), np.radians(platepar.lon), platepar.refraction)
        
    # Calculate WGS84 height
    wgs84_height = mslToWGS84Height(
        np.radians(platepar.lat),
        np.radians(platepar.lon),
        platepar.elev
    )
    
    lat, lon = AEGeoidH2LatLonAlt(
        np.degrees(az),
        np.degrees(elev),
        h,
        platepar.lat,
        platepar.lon,
        wgs84_height
    )
=======
    return lat_arr, lon_arr



def geoHt2RaDec(platepar, jd, lat, lon, h):
    """ Given geo coordinates of the target and a height of the target above sea level,
        compute equatorial coordinates of the target.

    Arguments:
        platepar: [Platepar object]
        jd: [float] Julian date.
        lat: [float] latitude in degrees (+north).
        lon: [float] longitude in degrees (+east).
        h: [float] elevation of the target in meters (WGS84).

    Return:
        (ra, dec): [tuple of floats] Right ascension and declination in degrees

    """

    # Convert the target and camera coordinats into the ECI frame
    vector_target = np.array(geo2Cartesian(lat, lon, h, jd))
    vector_station = np.array(geo2Cartesian(platepar.lat, platepar.lon, platepar.elev, jd))

    # Compute the pointing vector from the station to the target
    pointing_vector = vector_target - vector_station

    # Convert the pointing vector to RA/Dec
    ra, dec = vector2RaDec(pointing_vector)

    return ra, dec


def geoHt2XY(platepar, lat, lon, h):
    """ Given geo coordinates of the target and a height of the target above sea level,
        compute pixel coordinates on the image.

    Arguments:
        platepar: [Platepar object]
        lat: [float] latitude in degrees (+north)
        lon: [float] longitude in degrees (+east)
        h: [float] elevation of the target in meters (WGS84)

    Return:
        (x, y): [tuple of floats] Image X and Y coordinates

    """

    # Disable the refraction correction
    platepar = copy.deepcopy(platepar)
    platepar.refraction = False

    ra, dec = geoHt2RaDec(platepar, J2000_JD.days, lat, lon, h)

    # If Ra and Dec are not arrays, convert them to arrays
    if not isinstance(ra, np.ndarray):
        ra = np.array([ra])
        dec = np.array([dec])

    # Project the RA/Dec to the image
    x, y = raDecToXYPP(ra, dec, J2000_JD.days, platepar)
    
    return x, y


def fovEdgePolygon(platepar, jd, side_sample=10, trim_px=2):
    """ Compute the polygon describing the edges of the FOV in RA and Dec, with side_sample points on each 
        side. The FOV polygon is trimmed on each end to minimize the effect of the distortion near the edges.

    Arguments:
        platepar: [Platepar object].
        jd: [float] Julian date.

    Keyword arguments:
        side_sample: [int] Number of points on each side of the FOV. 10 by default.
        trim_px: [int] Number of pixels to trim on each side. 2 by default.

    Return:
        (x_vert, y_vert, ra_vert, dec_vert): [tuple of ndarrays] Image X and Y coordinates and RA/Dec of the
            FOV polygon.

    """

    x = platepar.X_res - trim_px
    y = platepar.Y_res - trim_px

    # Scale the number of points with the shape of the image, so there are side_points on the longest side
    longer_side, shorter_side = (x, y) if x > y else (y, x)
    longer_samples = side_sample
    shorter_samples = int(side_sample*shorter_side/longer_side)

    # Make sure there are at least 3 points on each side
    longer_samples = max(3, longer_samples)
    shorter_samples = max(3, shorter_samples)

    x_samples = longer_samples if x > y else shorter_samples
    y_samples = shorter_samples if x > y else longer_samples

    # Compute the polygon describing the edges of the FOV, with side_sample points on each side
    x_vert = []
    y_vert = []

    # Top side
    x_vert += [i*x/x_samples + trim_px for i in range(x_samples)]
    y_vert += [trim_px]*x_samples

    # Right side
    x_vert += [x]*y_samples
    y_vert += [i*y/y_samples + trim_px for i in range(y_samples)]

    # Bottom side
    x_vert += reversed([i*x/x_samples for i in range(1, x_samples + 1)])
    y_vert += [y]*(x_samples)
    x_vert += [trim_px]
    y_vert += [y]

    # Left side (make sure to close the polygon)
    x_vert += [trim_px]*y_samples
    y_vert += reversed([i*y/y_samples for i in range(y_samples)])

    # Convert the polygon to RA/Dec
    _, ra_vert, dec_vert, _ = xyToRaDecPP(
        [float(jd)]*len(x_vert), x_vert, y_vert, [1]*len(x_vert), platepar, 
        extinction_correction=False, jd_time=True, precompute_pointing_corr=True
        )

    return x_vert, y_vert, ra_vert, dec_vert


def geoHt2XYInsideFOV(platepar, lat_arr, lon_arr, h_att, side_sample=10):
    """ Given geo coordinates of the target and a height of the target above sea level,
        compute pixel coordinates on the image. The function will return the pixel coordinates only if
        the coordinates are inside the camera field of view.

    Arguments:
        platepar: [Platepar object]
        lat_arr: [ndarray] Array of latitudes in degrees (+north).
        lon_arr: [ndarray] Array of longitudes in degrees (+east).
        h_att: [ndarray] Array of elevations of the target in meters (WGS84).

    Return:
        (x, y, inside_indices): [tuple of floats] Image X and Y coordinates and the mask

    """

    # Disable the refraction correction
    platepar = copy.deepcopy(platepar)
    platepar.refraction = False

    # If any of the input parameters is an iterable but the rest are not, convert them them all to arrays
    arr_len = None
    if isinstance(lat_arr, np.ndarray) or isinstance(lat_arr, list):
        arr_len = len(lat_arr)
    elif isinstance(lon_arr, np.ndarray) or isinstance(lon_arr, list):
        arr_len = len(lon_arr)
    elif isinstance(h_att, np.ndarray) or isinstance(h_att, list):
        arr_len = len(h_att)

    # If there are arrays as inputs but one is not an array, convert it to an array
    if arr_len is None:
        arr_len = 1

    # If there are arrays as inputs but one is not an array, convert it to an array
    if arr_len is not None:
        if not isinstance(lat_arr, np.ndarray) or isinstance(lat_arr, list):
            lat_arr = np.array([lat_arr]*arr_len)
        if not isinstance(lon_arr, np.ndarray) or isinstance(lon_arr, list):
            lon_arr = np.array([lon_arr]*arr_len)
        if not isinstance(h_att, np.ndarray) or isinstance(h_att, list):
            h_att = np.array([h_att]*arr_len)


    # Compute the polygon describing the edges of the FOV, with side_sample points on each side
    _, _, ra_vert, dec_vert = fovEdgePolygon(platepar, J2000_JD.days, side_sample=side_sample)

    # Compute the ra, dec of the target
    ra_arr = []
    dec_arr = []

    for i in range(len(lat_arr)):
        ra, dec = geoHt2RaDec(platepar, J2000_JD.days, lat_arr[i], lon_arr[i], h_att[i])
        ra_arr.append(ra)
        dec_arr.append(dec)

    ra_arr = np.array(ra_arr)
    dec_arr = np.array(dec_arr)


    # Define the polygon as [[ra1, dec1], [ra2, dec2], ...]
    fov_polygon = np.c_[ra_vert, dec_vert]

    # Define the points as [[ra1, dec1], [ra2, dec2], ...]
    target_points = np.c_[ra_arr, dec_arr]

    # Compute the mask
    inside_indices = sphericalPolygonCheck(fov_polygon, target_points)

    # Select only the points inside the FOV
    ra_inside, dec_inside = ra_arr[inside_indices], dec_arr[inside_indices]

    # If there are no points inside the FOV, return empty arrays
    if len(ra_inside) == 0:
        return np.array([]), np.array([]), inside_indices
>>>>>>> 48d84b89
    
    # Convert the points to image coordinates
    x, y = raDecToXYPP(ra_inside, dec_inside, J2000_JD.days, platepar)

    return x, y, inside_indices



def applyAstrometryFTPdetectinfo(dir_path, ftp_detectinfo_file, platepar_file, UT_corr=0, platepar=None):
    """ Use the given platepar to calculate the celestial coordinates of detected meteors from a FTPdetectinfo
        file and save the updates values.
    Arguments:
        dir_path: [str] Path to the night.
        ftp_detectinfo_file: [str] Name of the FTPdetectinfo file.
        platepar_file: [str] Name of the platepar file.
    Keyword arguments:
        UT_corr: [float] Difference of time from UTC in hours.
        platepar: [Platepar obj] Loaded platepar. None by default. If given, the platepar file won't be read,
            but this platepar structure will be used instead.
    Return:
        None
    """

    # If the FTPdetectinfo file does not exist, skip everything
    if not os.path.isfile(os.path.join(dir_path, ftp_detectinfo_file)):
        print('The given FTPdetectinfo file does not exist:', os.path.join(dir_path, ftp_detectinfo_file))
        print('The astrometry was not computed!')
        return None

    # Save a copy of the uncalibrated FTPdetectinfo
    ftp_detectinfo_copy = "".join(ftp_detectinfo_file.split('.')[:-1]) + "_uncalibrated.txt"

    # Back up the original FTPdetectinfo, only if a backup does not exist already
    if not os.path.isfile(os.path.join(dir_path, ftp_detectinfo_copy)):
        shutil.copy2(os.path.join(dir_path, ftp_detectinfo_file), os.path.join(dir_path, ftp_detectinfo_copy))

    # Load platepar from file if not given
    if platepar is None:

        # Load the platepar
        platepar = RMS.Formats.Platepar.Platepar()
        platepar.read(os.path.join(dir_path, platepar_file), use_flat=None)


    # Load the FTPdetectinfo file
    meteor_data = readFTPdetectinfo(dir_path, ftp_detectinfo_file)

    # List for final meteor data
    meteor_list = []

    # Go through every meteor
    for meteor in meteor_data:

        ff_name, cam_code, meteor_No, n_segments, fps, hnr, mle, binn, px_fm, rho, phi, meteor_meas = meteor

        # Apply the platepar to the given centroids
        meteor_picks = applyPlateparToCentroids(ff_name, fps, meteor_meas, platepar)

        # Add the calculated values to the final list
        meteor_list.append([ff_name, meteor_No, rho, phi, meteor_picks])


    # Calibration string to be written to the FTPdetectinfo file
    calib_str = 'Calibrated with RMS on: ' + str(RmsDateTime.utcnow()) + ' UTC'

    # If no meteors were detected, set dummpy parameters
    if len(meteor_list) == 0:
        cam_code = ''
        fps = 0

    # Save the updated FTPdetectinfo
    writeFTPdetectinfo(meteor_list, dir_path, ftp_detectinfo_file, dir_path, cam_code, fps, 
        calibration=calib_str, celestial_coords_given=True)



if __name__ == "__main__":
    
    import Utils.RMS2UFO

    ### COMMAND LINE ARGUMENTS
    # Init the command line arguments parser
    arg_parser = argparse.ArgumentParser(description="Apply the platepar to the given FTPdetectinfo file.")

    arg_parser.add_argument('ftpdetectinfo_path', nargs=1, metavar='FTPDETECTINFO_PATH', type=str, \
        help='Path to the FF file.')

    # Parse the command line arguments
    cml_args = arg_parser.parse_args()

    #########################

    ftpdetectinfo_path = cml_args.ftpdetectinfo_path[0]
    ftpdetectinfo_path = findFTPdetectinfoFile(ftpdetectinfo_path)

    # Extract the directory path
    dir_path, ftp_detectinfo_file = os.path.split(os.path.abspath(ftpdetectinfo_path))

    if not ftp_detectinfo_file.endswith('.txt'):
        print("Please provide a FTPdetectinfo file! It has to end with .txt")
        sys.exit()

    # Find the platepar file
    platepar_file = None
    for file_name in os.listdir(dir_path):
        if 'platepar_' in file_name:
            platepar_file = file_name
            break

    if platepar_file is None:
        print('ERROR! Could not find the platepar file!')
        sys.exit()


    # Apply the astrometry to the given FTPdetectinfo file
    applyAstrometryFTPdetectinfo(dir_path, ftp_detectinfo_file, platepar_file)


    # Recompute the UFOOrbit file
    Utils.RMS2UFO.FTPdetectinfo2UFOOrbitInput(dir_path, ftp_detectinfo_file, os.path.join(dir_path, \
        platepar_file))

    print('Done!')



    # sys.exit()


    # # TEST CONVERSION FUNCTIONS

    # # Load the platepar
    # platepar = RMS.Formats.Platepar.Platepar()
    # platepar.read("/home/dvida/Desktop/HR000A_20181214_170136_990012_detected/platepar_cmn2010.cal")

    # from RMS.Formats.FFfile import getMiddleTimeFF
    # from RMS.Astrometry.Conversions import date2JD, jd2Date
    # time = getMiddleTimeFF('FF_HR000A_20181215_015724_739_0802560.fits', 25)

    # # Convert time to UT
    # #time = jd2Date(date2JD(*time, UT_corr=platepar.UT_corr))

    # # Star
    # star_x = 435.0
    # star_y = 285.0

    # print('Star X, Y:', star_x, star_y)

    # jd, ra_array, dec_array, mag = xyToRaDecPP(np.array([time, time]), np.array([star_x, 100]), np.array([star_y, 100]), np.array([1, 1]), platepar)

    # print(ra_array, dec_array)
    # ra = ra_array[0]
    # dec = dec_array[0]

    # ra_h = int(ra/15)
    # ra_min = int((ra/15 - ra_h)*60)
    # ra_sec = ((ra/15 - ra_h)*60 - ra_min)*60

    # dec_d = int(dec)
    # dec_min = int((dec - dec_d)*60)
    # dec_sec = ((dec - dec_d)*60 - dec_min)*60

    # print('Computed RA, Dec:')
    # print(ra_h, ra_min, ra_sec)
    # print(dec_d, dec_min, dec_sec)


    # # Convert the coordinates back to image coordinates
    # # ra_star = (6 + (45 + 8/60)/60)*15
    # # dec_star = -(16 + (43 + 21/60)/60)
    # ra_star = ra
    # dec_star = dec
    # x_star, y_star = raDecToXYPP(np.array([ra_star]), np.array([dec_star]), \
    #     np.array([date2JD(*time)]), platepar)

    # print('Star X, Y computed:', x_star, y_star)<|MERGE_RESOLUTION|>--- conflicted
+++ resolved
@@ -907,26 +907,6 @@
         lat_arr[i] = lat
         lon_arr[i] = lon
     
-<<<<<<< HEAD
-    az, elev = cyTrueRaDec2ApparentAltAz(np.radians(ra_arr), np.radians(dec_arr), jd_arr, \
-        np.radians(platepar.lat), np.radians(platepar.lon), platepar.refraction)
-        
-    # Calculate WGS84 height
-    wgs84_height = mslToWGS84Height(
-        np.radians(platepar.lat),
-        np.radians(platepar.lon),
-        platepar.elev
-    )
-    
-    lat, lon = AEGeoidH2LatLonAlt(
-        np.degrees(az),
-        np.degrees(elev),
-        h,
-        platepar.lat,
-        platepar.lon,
-        wgs84_height
-    )
-=======
     return lat_arr, lon_arr
 
 
@@ -1130,7 +1110,6 @@
     # If there are no points inside the FOV, return empty arrays
     if len(ra_inside) == 0:
         return np.array([]), np.array([]), inside_indices
->>>>>>> 48d84b89
     
     # Convert the points to image coordinates
     x, y = raDecToXYPP(ra_inside, dec_inside, J2000_JD.days, platepar)
