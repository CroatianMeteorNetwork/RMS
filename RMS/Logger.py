from __future__ import print_function, division, absolute_import


import os
import sys
import site
import errno
import logging
import logging.handlers
import multiprocessing
import datetime
import threading
import atexit
import time


try:
    from logging.handlers import QueueHandler  # Python 3.2+
except ImportError:
    class QueueHandler(logging.Handler):
        """Minimal backport of logging.handlers.QueueHandler for Python 2."""
        def __init__(self, queue):
            logging.Handler.__init__(self)
            self.queue = queue

        def emit(self, record):
            try:
                self.queue.put_nowait(record)
            except Exception:
                self.handleError(record)

    # Inject into logging.handlers for consistent reference later
    logging.handlers.QueueHandler = QueueHandler


try:
    from logging.handlers import QueueListener  # Python 3.2+
except ImportError:
    class QueueListener(object):
        def __init__(self, queue, *handlers):
            self.queue = queue
            self.handlers = handlers
            self._stop = False

        def start(self):
            # No-op: we pull from the queue manually in _listener_process
            pass

        def stop(self):
            self._stop = True

        def handle(self, record):
            for handler in self.handlers:
                if record is not None:
                    handler.handle(record)

    # Inject into logging.handlers for consistency
    logging.handlers.QueueListener = QueueListener

# Import for getRmsRootDir() function.
if sys.version_info[0] < 3:
    import pkgutil
else:
    import importlib.util


##############################################################################
# GLOBALS
##############################################################################

# Set GStreamer debug level. Use '2' for warnings in production environments.
# Level 4 and above are overwhelming the log
# If higher verbosity is needed, disable in client scripts
if not os.getenv('GST_DEBUG', default=None):
    os.environ['GST_DEBUG'] = '2'

_rms_logging_queue = None
_rms_listener_process = None
_rms_init_lock = threading.Lock()
_rms_logger_initialized = False

# Add a default stderr handler for pre-initialization log messages
_default_handler = logging.StreamHandler(sys.stderr)
_default_formatter = logging.Formatter('%(message)s')
_default_handler.setFormatter(_default_formatter)
_pre_init_logger = logging.getLogger()
_pre_init_logger.addHandler(_default_handler)
_pre_init_logger.setLevel(logging.INFO)

# Initialize set of directories to filter in
ALLOWED_DIRS = set()

# This handler will be removed when proper logging is initialized


##############################################################################
# HELPERS
##############################################################################

class LoggerWriter:
    """ Used to redirect stdout/stderr to the log.
    """
    def __init__(self, logger, level):
        self.logger = logger
        self.level = level

    def write(self, message):
        if message.strip():
            self.logger.log(self.level, message.strip())

    def flush(self):
        pass


<<<<<<< HEAD
def _inside(path, root):
    """
    Return True if *path* lies inside *root* (string-prefix test).

    We normalize *root* to end with the platform separator so that
    "/opt/RMS_data" does **not** count as inside "/opt/RMS".
    Works on both Python 2.7 and 3.x.
    """
    root = root.rstrip(os.sep) + os.sep   # ensure ".../RMS/" not ".../RMS"
    return os.path.commonprefix([path, root]) == root


class InRmsFilter(logging.Filter):
    """
    Logging filter that keeps only records whose source file lives
    inside the RMS repository tree *and* outside any site-packages
    directory.

    - Records from third-party or standard-library modules (which
      reside under site-packages) are discarded.
    - Records from RMS codebase are allowed through.
    """
    def filter(self, record):
        p = os.path.realpath(record.pathname)

        # reject std-lib / third-party
        if any(_inside(p, sd) for sd in SITE_DIRS):
            return False

        # accept RMS tree **or** external scripts directory
        return any(_inside(p, root) for root in ALLOWED_DIRS)


# Reproduced from RMS.Misc due to circular import issue
def getRmsRootDir():
    """
        Return the path to the RMS root directory without importing the whole
        codebase
    """
    if sys.version_info[0] == 3:
        # Python 3.x: Use importlib to find the RMS module
        rms_spec = importlib.util.find_spec('RMS')
        if rms_spec is None or rms_spec.origin is None:
            raise ImportError("RMS module not found.")

        # Get the absolute path to the RMS root directory
        return os.path.abspath(os.path.dirname(os.path.dirname(rms_spec.origin)))
    else:
        # Python 2.7: Use pkgutil (deprecated) to locate the RMS module
        loader = pkgutil.get_loader('RMS')
        if loader is None:
            raise ImportError("RMS module not found.")

        # Get the filename associated with the loader
        rms_file = loader.get_filename()

        # Get the absolute path to the RMS root directory
        return os.path.abspath(os.path.dirname(os.path.dirname(rms_file)))


=======
>>>>>>> 7e1e269f
# Reproduced from RMS.Misc due to circular import issue
def mkdirP(path):
    """ Makes a directory and handles all errors.
    
    Arguments:
        path: [str] Directory path to create
        
    Return:
        [bool] True if successful, False otherwise
    """
    try:
        os.makedirs(path)
        return True
    except OSError as exc:
        if exc.errno == errno.EEXIST:
            return True
        else:
            print("Error creating directory: " + str(exc))
            return False
    except Exception as e:
        print("Error creating directory: " + str(e))
        return False


# Reproduced from RMS.Misc due to circular import issue
class RmsDateTime:
    """ Use Python-version-specific UTC retrieval.
    """
    if sys.version_info[0] < 3:
        @staticmethod
        def utcnow():
            return datetime.datetime.utcnow()
    else:
        @staticmethod
        def utcnow():
            return datetime.datetime.now(datetime.timezone.utc).replace(tzinfo=None)


# Reproduced from RMS.Misc due to circular import issue

class UTCFromTimestamp:
    """Cross-version helper to convert Unix timestamps to naive UTC datetime objects.

    - Python 2.7-3.11: uses datetime.utcfromtimestamp()
    - Python 3.12+: uses datetime.fromtimestamp(..., tz=timezone.utc).replace(tzinfo=None)
    """

    @staticmethod
    def utcfromtimestamp(timestamp):
        if sys.version_info >= (3, 12):
            # Use aware datetime then strip tzinfo to make it naive
            return datetime.datetime.fromtimestamp(
                timestamp, tz=UTCFromTimestamp._get_utc_timezone()
            ).replace(tzinfo=None)
        else:
            return datetime.datetime.utcfromtimestamp(timestamp)

    @staticmethod
    def _get_utc_timezone():
        """Safely provide UTC tzinfo across Python versions."""
        try:
            # Python 3.2+
            from datetime import timezone
            return timezone.utc
        except ImportError:
            # Python 2: no timezone support
            raise NotImplementedError(
                "timezone-aware fromtimestamp() is not supported in Python < 3.2. "
                "Use Python >= 3.12 or fallback to utcfromtimestamp()."
            )



def gstDebugLogger(category, level, file, function, line, obj, message, user_data):
    """ Maps GStreamer debug levels to Python logging levels and logs
        the message directly through the logging system.
    """
    # Get the main logger instance
    logger = logging.getLogger("Logger") 
    
    # Extract message information safely
    cat_name = category.get_name() if category else "Unknown"
    msg_str = message.get() if message else "No message"
    
    # Format and log the message
    log_msg = "{} {}:{:d}:{}: {}".format(cat_name, file, line, function, msg_str)
    logger.info(log_msg)
    return True


##############################################################################
# CUSTOM HANDLER
##############################################################################

class CustomHandler(logging.handlers.TimedRotatingFileHandler):
    """ Custom handler for rotating log files.
    
    The live file: log_XX0000_20241229_112347.log
    On rollover: log_XX0000_20241229_112347-[29_1123-to-30_1123].log
    """
    def __init__(self, station_id, start_time_str, *args, **kwargs):
        self.station_id = station_id
        self.start_time_str = start_time_str
        super(CustomHandler, self).__init__(*args, **kwargs)
        self.suffix = "%Y%m%d_%H%M%S"
        self.namer = self._rename_on_rollover

    def _rename_on_rollover(self, default_name):
        # Parse the default filename
        base_dir, base_file = os.path.split(default_name)
        base_noext, dot, start_time_str = base_file.rpartition('.')
        
        if base_noext.endswith('.log'):
            base_noext = base_noext[:-4]
        
        # Calculate time range for the log file
        start_time = datetime.datetime.strptime(start_time_str, "%Y%m%d_%H%M%S")
        end_time = UTCFromTimestamp.utcfromtimestamp(self.rolloverAt)
        
        # Format the new filename with time range
        start_str = start_time.strftime("%d_%H%M")
        end_str = end_time.strftime("%d_%H%M")
        new_name = "{}-[{}-to-{}].log".format(base_noext, start_str, end_str)
        
        return os.path.join(base_dir, new_name)


##############################################################################
# LISTENER SIDE
##############################################################################

def _listener_configurer(config, log_file_prefix, safedir):
    """ Set up the root logger with a TimedRotatingFileHandler. 
    This runs in the separate listener process.
    """
    # Set DEBUG on root logger - this is the master filter for all handlers
    root_logger = logging.getLogger()
    root_logger.setLevel(logging.DEBUG)

    # Set up log directory
    log_path = os.path.join(config.data_dir, config.log_dir)

    # Make directories
    print("Creating directory: " + config.data_dir)
    data_dir_status = mkdirP(config.data_dir)
    print("   Success: {}".format(data_dir_status))
    print("Creating directory: " + log_path)
    log_path_status = mkdirP(log_path)
    print("   Success: {}".format(log_path_status))

    # If the log directory doesn't exist or is not writable, use the safe directory
    if safedir is not None:

        # Make sure the safedir is a directory and not a file
        if os.path.isfile(safedir):
            safedir = os.path.dirname(safedir)

        # Make sure the safe directory exists and is writable
        if not os.path.exists(log_path) or not os.access(log_path, os.W_OK):
            root_logger.debug("Log directory not writable, using safedir: %s", safedir)
            log_path = safedir
            mkdirP(log_path)

    # Generate log filename with timestamp
    start_time_str = RmsDateTime.utcnow().strftime("%Y%m%d_%H%M%S")
    logfile_name = "{}log_{}_{}.log".format(log_file_prefix, config.stationID, start_time_str)
    full_path = os.path.join(log_path, logfile_name)

    # Initialize file and console handlers
    handler = CustomHandler(
        station_id=config.stationID,
        start_time_str=start_time_str,
        filename=full_path,
        when='H',
        interval=24,
        utc=True
    )
    console = logging.StreamHandler(sys.stdout)

    # Add filters to both handlers
    handler.addFilter(InRmsFilter())
    console.addFilter(InRmsFilter())

    # Set common formatter for both handlers
    formatter = logging.Formatter(
        fmt='%(asctime)s-%(levelname)s-%(module)s-line:%(lineno)d - %(message)s',
        datefmt='%Y/%m/%d %H:%M:%S'
    )
    handler.setFormatter(formatter)
    console.setFormatter(formatter)

    # Configure root logger with both handlers
    root_logger.handlers = []
    root_logger.addHandler(handler)
    root_logger.addHandler(console)
    root_logger.propagate = False
    root_logger.debug("Log listener configured. Current file: %s", full_path)


def _listener_process(queue, config, log_file_prefix, safedir):
    """ Target function for the logging listener process.
    Ignores SIGINT and runs QueueListener for async logging.
    """
    import signal
    signal.signal(signal.SIGINT, signal.SIG_IGN)

    # Configure the listener process
    logging.Formatter.converter = time.gmtime
    _listener_configurer(config, log_file_prefix, safedir)

    # Start queue listener
    main_logger = logging.getLogger()
    queue_listener = logging.handlers.QueueListener(queue, *main_logger.handlers)
    queue_listener.start()

    # Keep the process alive
    while True:
        try:
            record = queue.get()
            if record is None:  # Shutdown sentinel
                break
            queue_listener.handle(record)
        except Exception as e:
            print("Error in listener process: {}".format(e))
            continue

    queue_listener.stop()


##############################################################################
# PUBLIC ENTRY POINT
##############################################################################

def initLogging(config, log_file_prefix="", safedir=None, level=logging.DEBUG):
    """ Called once in the MAIN process (e.g. StartCapture.py).
    Spawns the listener process and configures logging.

    Arguments:
        config: [object] RMS config object
        log_file_prefix: [str] Optional prefix for log filenames
        safedir: [str] Fallback directory if normal log_path is unwritable
        level: [int] Logging level for the main logger (defaults to DEBUG)
    """
    global _rms_logging_queue, _rms_listener_process, _rms_logger_initialized
    global RMS_ROOT, SITE_DIRS, ALLOWED_DIRS

    # Whitelist RMS root and external script directories
    RMS_ROOT = os.path.realpath(getRmsRootDir())
    ALLOWED_DIRS = {RMS_ROOT}
    ext = config.external_script_path
    if ext:
        ext_root = os.path.realpath(ext)
        if not os.path.isdir(ext_root):          # it's a .py file
            ext_root = os.path.dirname(ext_root)
        ALLOWED_DIRS.add(ext_root)

    # Blacklist site-packages directories (with Py2 fallback)
    try:
        site_packages = site.getsitepackages()
        user_site    = site.getusersitepackages()
    except (AttributeError, IOError):
        from distutils.sysconfig import get_python_lib
        site_packages = [get_python_lib()]
        user_site     = getattr(site, 'USER_SITE',
                                 get_python_lib(prefix=sys.prefix))

    SITE_DIRS = set(os.path.realpath(p) for p in site_packages)
    SITE_DIRS.add(os.path.realpath(user_site))

    # Ensure we only init once
    with _rms_init_lock:
        if _rms_logger_initialized:
            return

    # Remove any default handlers
    main_logger = logging.getLogger()
    for handler in main_logger.handlers[:]:
        main_logger.removeHandler(handler)

    # Spawn listener process
    _rms_logging_queue = multiprocessing.Queue(-1)
    _rms_listener_process = multiprocessing.Process(
        target=_listener_process,
        args=(_rms_logging_queue, config, log_file_prefix, safedir)
    )
    _rms_listener_process.daemon = True
    _rms_listener_process.start()

<<<<<<< HEAD
    # Keep root logger permissive
    main_logger.setLevel(level)

    # Configure queue handler (backport for Py2)
    try:
        QueueHandler = logging.handlers.QueueHandler
    except AttributeError:
        class QueueHandler(logging.Handler):
            """Minimal backport of Python3's QueueHandler."""
            def __init__(self, queue):
                super(QueueHandler, self).__init__()
                self.queue = queue
            def emit(self, record):
                try:
                    self.queue.put(record)
                except Exception:
                    self.handleError(record)

    qh = QueueHandler(_rms_logging_queue)
=======
    # Set DEBUG on root logger in main process
    main_logger = logging.getLogger()
    main_logger.setLevel(level=level) # Keep root permissive

    # Configure queue handler for main process
    qh = logging.handlers.QueueHandler(_rms_logging_queue)
>>>>>>> 7e1e269f
    qh.setFormatter(logging.Formatter('%(message)s'))
    qh.addFilter(InRmsFilter())

    # Replace root handlers with our queue handler
    main_logger.handlers = [qh]

    # Redirect standard streams into the logger
    sys.stderr = LoggerWriter(main_logger, logging.WARNING)
    if config.log_stdout:
        sys.stdout = LoggerWriter(main_logger, logging.INFO)

    main_logger.propagate = False
    _rms_logger_initialized = True
    main_logger.debug("initLogging completed; queue listener started.")

    # Ensure clean shutdown
    atexit.register(shutdownLogging)



def shutdownLogging():
    """ Handles cleanup of logging resources.
    Stops the listener process and resets the logging state.
    """
    global _rms_logging_queue, _rms_listener_process, _rms_logger_initialized
    with _rms_init_lock:
        if not _rms_logger_initialized:
            return
        
        # Stop the listener process
        if _rms_listener_process and _rms_listener_process.is_alive():
            _rms_logging_queue.put(None)  # Sentinel
            _rms_listener_process.join(timeout=5)
            if _rms_listener_process.is_alive():
                _rms_listener_process.terminate()
        
        _rms_logger_initialized = False


def getLogger(name=None, level="DEBUG", stdout=False):
    """ Get a logger instance.
    
    Arguments:
        name: [str] Logger name. If None, returns "logger"
        level: [str] Logging level to set ("DEBUG","INFO","WARNING","ERROR","CRITICAL")
        stdout: [bool] If True, adds a StreamHandler to stdout
        
    Return:
        [Logger] Logger instance
    """
    logger = logging.getLogger(name if name else "logger")

    level_map = {
        "DEBUG": logging.DEBUG,
        "INFO": logging.INFO,
        "WARNING": logging.WARNING,
        "ERROR": logging.ERROR,
        "CRITICAL": logging.CRITICAL
    }
    logger.setLevel(level_map[level.upper()])

    # Add stdout handler if requested
    if stdout:
        out_hdlr = logging.StreamHandler(sys.stdout)
        logger.addHandler(out_hdlr)

    return logger<|MERGE_RESOLUTION|>--- conflicted
+++ resolved
@@ -112,141 +112,6 @@
         pass
 
 
-<<<<<<< HEAD
-def _inside(path, root):
-    """
-    Return True if *path* lies inside *root* (string-prefix test).
-
-    We normalize *root* to end with the platform separator so that
-    "/opt/RMS_data" does **not** count as inside "/opt/RMS".
-    Works on both Python 2.7 and 3.x.
-    """
-    root = root.rstrip(os.sep) + os.sep   # ensure ".../RMS/" not ".../RMS"
-    return os.path.commonprefix([path, root]) == root
-
-
-class InRmsFilter(logging.Filter):
-    """
-    Logging filter that keeps only records whose source file lives
-    inside the RMS repository tree *and* outside any site-packages
-    directory.
-
-    - Records from third-party or standard-library modules (which
-      reside under site-packages) are discarded.
-    - Records from RMS codebase are allowed through.
-    """
-    def filter(self, record):
-        p = os.path.realpath(record.pathname)
-
-        # reject std-lib / third-party
-        if any(_inside(p, sd) for sd in SITE_DIRS):
-            return False
-
-        # accept RMS tree **or** external scripts directory
-        return any(_inside(p, root) for root in ALLOWED_DIRS)
-
-
-# Reproduced from RMS.Misc due to circular import issue
-def getRmsRootDir():
-    """
-        Return the path to the RMS root directory without importing the whole
-        codebase
-    """
-    if sys.version_info[0] == 3:
-        # Python 3.x: Use importlib to find the RMS module
-        rms_spec = importlib.util.find_spec('RMS')
-        if rms_spec is None or rms_spec.origin is None:
-            raise ImportError("RMS module not found.")
-
-        # Get the absolute path to the RMS root directory
-        return os.path.abspath(os.path.dirname(os.path.dirname(rms_spec.origin)))
-    else:
-        # Python 2.7: Use pkgutil (deprecated) to locate the RMS module
-        loader = pkgutil.get_loader('RMS')
-        if loader is None:
-            raise ImportError("RMS module not found.")
-
-        # Get the filename associated with the loader
-        rms_file = loader.get_filename()
-
-        # Get the absolute path to the RMS root directory
-        return os.path.abspath(os.path.dirname(os.path.dirname(rms_file)))
-
-
-=======
->>>>>>> 7e1e269f
-# Reproduced from RMS.Misc due to circular import issue
-def mkdirP(path):
-    """ Makes a directory and handles all errors.
-    
-    Arguments:
-        path: [str] Directory path to create
-        
-    Return:
-        [bool] True if successful, False otherwise
-    """
-    try:
-        os.makedirs(path)
-        return True
-    except OSError as exc:
-        if exc.errno == errno.EEXIST:
-            return True
-        else:
-            print("Error creating directory: " + str(exc))
-            return False
-    except Exception as e:
-        print("Error creating directory: " + str(e))
-        return False
-
-
-# Reproduced from RMS.Misc due to circular import issue
-class RmsDateTime:
-    """ Use Python-version-specific UTC retrieval.
-    """
-    if sys.version_info[0] < 3:
-        @staticmethod
-        def utcnow():
-            return datetime.datetime.utcnow()
-    else:
-        @staticmethod
-        def utcnow():
-            return datetime.datetime.now(datetime.timezone.utc).replace(tzinfo=None)
-
-
-# Reproduced from RMS.Misc due to circular import issue
-
-class UTCFromTimestamp:
-    """Cross-version helper to convert Unix timestamps to naive UTC datetime objects.
-
-    - Python 2.7-3.11: uses datetime.utcfromtimestamp()
-    - Python 3.12+: uses datetime.fromtimestamp(..., tz=timezone.utc).replace(tzinfo=None)
-    """
-
-    @staticmethod
-    def utcfromtimestamp(timestamp):
-        if sys.version_info >= (3, 12):
-            # Use aware datetime then strip tzinfo to make it naive
-            return datetime.datetime.fromtimestamp(
-                timestamp, tz=UTCFromTimestamp._get_utc_timezone()
-            ).replace(tzinfo=None)
-        else:
-            return datetime.datetime.utcfromtimestamp(timestamp)
-
-    @staticmethod
-    def _get_utc_timezone():
-        """Safely provide UTC tzinfo across Python versions."""
-        try:
-            # Python 3.2+
-            from datetime import timezone
-            return timezone.utc
-        except ImportError:
-            # Python 2: no timezone support
-            raise NotImplementedError(
-                "timezone-aware fromtimestamp() is not supported in Python < 3.2. "
-                "Use Python >= 3.12 or fallback to utcfromtimestamp()."
-            )
-
-
 
 def gstDebugLogger(category, level, file, function, line, obj, message, user_data):
     """ Maps GStreamer debug levels to Python logging levels and logs
@@ -463,34 +328,12 @@
     _rms_listener_process.daemon = True
     _rms_listener_process.start()
 
-<<<<<<< HEAD
-    # Keep root logger permissive
-    main_logger.setLevel(level)
-
-    # Configure queue handler (backport for Py2)
-    try:
-        QueueHandler = logging.handlers.QueueHandler
-    except AttributeError:
-        class QueueHandler(logging.Handler):
-            """Minimal backport of Python3's QueueHandler."""
-            def __init__(self, queue):
-                super(QueueHandler, self).__init__()
-                self.queue = queue
-            def emit(self, record):
-                try:
-                    self.queue.put(record)
-                except Exception:
-                    self.handleError(record)
-
-    qh = QueueHandler(_rms_logging_queue)
-=======
     # Set DEBUG on root logger in main process
     main_logger = logging.getLogger()
-    main_logger.setLevel(level=level) # Keep root permissive
+    main_logger.setLevel(logging.DEBUG) # Keep root permissive
 
     # Configure queue handler for main process
     qh = logging.handlers.QueueHandler(_rms_logging_queue)
->>>>>>> 7e1e269f
     qh.setFormatter(logging.Formatter('%(message)s'))
     qh.addFilter(InRmsFilter())
 
