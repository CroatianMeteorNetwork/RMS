import os
import sys
import errno
import logging
import logging.handlers
import multiprocessing
import datetime
import time
import threading
import atexit


##############################################################################
# GLOBALS
##############################################################################

# Set GStreamer debug level. Use '2' for warnings in production environments.
# Level 4 and above are overwhelming the log
# If higher verbosity is needed, disable in client scripts
os.environ['GST_DEBUG'] = '2'

_rms_logging_queue = None
_rms_listener_process = None
_rms_init_lock = threading.Lock()
_rms_logger_initialized = False


class PreInitNoiseFilter(logging.Filter):
    """ Filter out noisy messages from specific patterns before logger initialization.
        C/C++ level libraries messages cannot be removed.
        These filters will be removed when proper logging is initialized
    """
    def __init__(self):
        super(PreInitNoiseFilter, self).__init__()

        self.noisy_patterns = [
            "Unable to register",
            "Creating converter",
            "CACHEDIR",
            "No `name` configuration",
            "running build_ext",
            "skipping 'RMS",
            "extension (up-to-date)"
        ]

    def filter(self, record):
        # Check if message contains any noisy pattern
        try:
            message = record.getMessage()
            if any(pattern in message for pattern in self.noisy_patterns):
                return False
        except:
            pass  # If getMessage() fails, continue with module check

        return True


# Add a default stderr handler for pre-initialization log messages
_default_handler = logging.StreamHandler(sys.stderr)
_default_formatter = logging.Formatter('%(message)s')
_default_handler.setFormatter(_default_formatter)
_default_handler.addFilter(PreInitNoiseFilter())
_pre_init_logger = logging.getLogger()
_pre_init_logger.addHandler(_default_handler)
_pre_init_logger.setLevel(logging.DEBUG)

# This handler will be removed when proper logging is initialized


##############################################################################
# HELPERS
##############################################################################

class LoggerWriter:
    """ Used to redirect stdout/stderr to the log.
    """
    def __init__(self, logger, level):
        self.logger = logger
        self.level = level

    def write(self, message):
        if message.strip():
            self.logger.log(self.level, message.strip())

    def flush(self):
        pass


# Reproduced from RMS.Misc due to circular import issue
def mkdirP(path):
    """ Makes a directory and handles all errors.
    
    Arguments:
        path: [str] Directory path to create
        
    Return:
        [bool] True if successful, False otherwise
    """
    try:
        os.makedirs(path)
        return True
    except OSError as exc:
        if exc.errno == errno.EEXIST:
            return True
        else:
            print("Error creating directory: " + str(exc))
            return False
    except Exception as e:
        print("Error creating directory: " + str(e))
        return False


# Reproduced from RMS.Misc due to circular import issue
class RmsDateTime:
    """ Use Python-version-specific UTC retrieval.
    """
    if sys.version_info[0] < 3:
        @staticmethod
        def utcnow():
            return datetime.datetime.utcnow()
    else:
        @staticmethod
        def utcnow():
            return datetime.datetime.now(datetime.timezone.utc).replace(tzinfo=None)


def gstDebugLogger(category, level, file, function, line, obj, message, user_data):
    """ Maps GStreamer debug levels to Python logging levels and logs
        the message directly through the logging system.
    """
    # Get the main logger instance
    logger = logging.getLogger("Logger") 
    
    # Extract message information safely
    cat_name = category.get_name() if category else "Unknown"
    msg_str = message.get() if message else "No message"
    
    # Format and log the message
    log_msg = "{} {}:{:d}:{}: {}".format(cat_name, file, line, function, msg_str)
    logger.info(log_msg)
    return True


##############################################################################
# CUSTOM HANDLER
##############################################################################

class CustomHandler(logging.handlers.TimedRotatingFileHandler):
    """ Custom handler for rotating log files.
    
    The live file: log_XX0000_2024-12-29_112347.log
    On rollover: log_XX0000_2024-12-29_112347-[29_1123-to-30_1123].log
    """
    def __init__(self, station_id, start_time_str, *args, **kwargs):
        self.station_id = station_id
        self.start_time_str = start_time_str
        super(CustomHandler, self).__init__(*args, **kwargs)
        self.suffix = "%Y-%m-%d_%H%M%S"
        self.namer = self._rename_on_rollover

    def _rename_on_rollover(self, default_name):
        # Parse the default filename
        base_dir, base_file = os.path.split(default_name)
        base_noext, dot, start_time_str = base_file.rpartition('.')
        
        if base_noext.endswith('.log'):
            base_noext = base_noext[:-4]
        
        # Calculate time range for the log file
        start_time = datetime.datetime.strptime(start_time_str, "%Y-%m-%d_%H%M%S")
        end_time = datetime.datetime.fromtimestamp(self.rolloverAt)
        
        # Format the new filename with time range
        start_str = start_time.strftime("%d_%H%M")
        end_str = end_time.strftime("%d_%H%M")
        new_name = "{}-[{}-to-{}].log".format(base_noext, start_str, end_str)
        
        return os.path.join(base_dir, new_name)


##############################################################################
# LISTENER SIDE
##############################################################################

class NoiseFilter(logging.Filter):
    """ Filter out noisy messages from specific modules.
    """
    def __init__(self):
        super(NoiseFilter, self).__init__()
        self.noisy_modules = {'font_manager', 'ticker', 'transport', 'sftp', 'dvrip', 'channel', 'cmd'}

    def filter(self, record):
        if record.levelno in (logging.DEBUG, logging.INFO) and record.module in self.noisy_modules:
            return False
        return True


def _listener_configurer(config, log_file_prefix, safedir):
    """ Set up the root logger with a TimedRotatingFileHandler. 
    This runs in the separate listener process.
    """
    # Set DEBUG on root logger - this is the master filter for all handlers
    root_logger = logging.getLogger()
    root_logger.setLevel(logging.DEBUG)

    # Set up log directory
    log_path = os.path.join(config.data_dir, config.log_dir)
    mkdirP(log_path)

<<<<<<< HEAD
    # If the log directory doesn't exist or is not writable, use the safe directory
    if safedir is not None:

        # Make sure the safedir is a directory and not a file
        if os.path.isfile(safedir):
            safedir = os.path.dirname(safedir)

        # Make sure the safe directory exists and is writable
=======
    # Use safedir if main path isn't writable
    if safedir:
>>>>>>> 41ce31f0
        if not os.path.exists(log_path) or not os.access(log_path, os.W_OK):
            root_logger.debug("Log directory not writable, using safedir: %s", safedir)
            log_path = safedir
            mkdirP(log_path)

    # Generate log filename with timestamp
    start_time_str = RmsDateTime.utcnow().strftime("%Y-%m-%d_%H%M%S")
    logfile_name = "{}log_{}_{}.log".format(log_file_prefix, config.stationID, start_time_str)
    full_path = os.path.join(log_path, logfile_name)

    # Initialize file and console handlers
    handler = CustomHandler(
        station_id=config.stationID,
        start_time_str=start_time_str,
        filename=full_path,
        when='H',
        interval=24,
        utc=True
    )
    console = logging.StreamHandler(sys.stdout)

    # Add noise filters to both handlers
    handler.addFilter(NoiseFilter())
    console.addFilter(NoiseFilter())

    # Set common formatter for both handlers
    formatter = logging.Formatter(
        fmt='%(asctime)s-%(levelname)s-%(module)s-line:%(lineno)d - %(message)s',
        datefmt='%Y/%m/%d %H:%M:%S'
    )
    handler.setFormatter(formatter)
    console.setFormatter(formatter)

    # Configure root logger with both handlers
    root_logger.handlers = []
    root_logger.addHandler(handler)
    root_logger.addHandler(console)
    root_logger.propagate = False
    root_logger.debug("Log listener configured. Current file: %s", full_path)


def _listener_process(queue, config, log_file_prefix, safedir):
    """ Target function for the logging listener process.
    Ignores SIGINT and runs QueueListener for async logging.
    """
    import signal
    signal.signal(signal.SIGINT, signal.SIG_IGN)

    # Configure the listener process
    _listener_configurer(config, log_file_prefix, safedir)

    # Start queue listener
    main_logger = logging.getLogger()
    queue_listener = logging.handlers.QueueListener(queue, *main_logger.handlers)
    queue_listener.start()

    # Keep the process alive
    while True:
        try:
            record = queue.get()
            if record is None:  # Shutdown sentinel
                break
            queue_listener.handle(record)
        except Exception as e:
            print("Error in listener process: {}".format(e))
            continue

    queue_listener.stop()


##############################################################################
# PUBLIC ENTRY POINT
##############################################################################

def initLogging(config, log_file_prefix="", safedir=None, level=logging.DEBUG):
    """ Called once in the MAIN process (e.g. StartCapture.py). 
    Spawns the listener process and configures logging.

    Arguments:
        config: [object] RMS config object
        log_file_prefix: [str] Optional prefix for log filenames
        safedir: [str] Fallback directory if normal log_path is unwritable
        level: [int] Logging level for the main logger (defaults to DEBUG)
    """
    global _rms_logging_queue, _rms_listener_process, _rms_logger_initialized
    with _rms_init_lock:
        if _rms_logger_initialized:
            return

    # Remove the default handler if it exists
    main_logger = logging.getLogger()
    for handler in main_logger.handlers[:]:  # [:] makes a copy of the list
        main_logger.removeHandler(handler)
            
    # Create logging infrastructure
    _rms_logging_queue = multiprocessing.Queue(-1)
    _rms_listener_process = multiprocessing.Process(
        target=_listener_process,
        args=(_rms_logging_queue, config, log_file_prefix, safedir),
        daemon=True
    )
    _rms_listener_process.start()

    # Set DEBUG on root logger in main process
    main_logger = logging.getLogger()
    main_logger.setLevel(logging.DEBUG) # Keep root permissive

    # Configure queue handler for main process
    qh = logging.handlers.QueueHandler(_rms_logging_queue)
    qh.setFormatter(logging.Formatter('%(message)s'))
    
    # Set up root logger with queue handler
    main_logger.handlers = []
    main_logger.addHandler(qh)

    # Redirect standard streams
    sys.stderr = LoggerWriter(main_logger, logging.WARNING)
    if config.log_stdout:
        sys.stdout = LoggerWriter(main_logger, logging.INFO)

    main_logger.propagate = False
    _rms_logger_initialized = True
    main_logger.debug("initLogging completed; queue listener started.")
    atexit.register(shutdownLogging)


def shutdownLogging():
    """ Handles cleanup of logging resources.
    Stops the listener process and resets the logging state.
    """
    global _rms_logging_queue, _rms_listener_process, _rms_logger_initialized
    with _rms_init_lock:
        if not _rms_logger_initialized:
            return
        
        # Stop the listener process
        if _rms_listener_process and _rms_listener_process.is_alive():
            _rms_logging_queue.put(None)  # Sentinel
            _rms_listener_process.join(timeout=5)
            if _rms_listener_process.is_alive():
                _rms_listener_process.terminate()
        
        _rms_logger_initialized = False


def getLogger(name=None, level="DEBUG", stdout=False):
    """ Get a logger instance.
    
    Arguments:
        name: [str] Logger name. If None, returns "logger"
        level: [str] Logging level to set ("DEBUG","INFO","WARNING","ERROR","CRITICAL")
        stdout: [bool] If True, adds a StreamHandler to stdout
        
    Return:
        [Logger] Logger instance
    """
    logger = logging.getLogger(name if name else "logger")

    level_map = {
        "DEBUG": logging.DEBUG,
        "INFO": logging.INFO,
        "WARNING": logging.WARNING,
        "ERROR": logging.ERROR,
        "CRITICAL": logging.CRITICAL
    }
    logger.setLevel(level_map[level.upper()])

    # Add stdout handler if requested
    if stdout:
        out_hdlr = logging.StreamHandler(sys.stdout)
        logger.addHandler(out_hdlr)

    return logger<|MERGE_RESOLUTION|>--- conflicted
+++ resolved
@@ -205,9 +205,15 @@
 
     # Set up log directory
     log_path = os.path.join(config.data_dir, config.log_dir)
-    mkdirP(log_path)
-
-<<<<<<< HEAD
+
+    # Make directories
+    print("Creating directory: " + config.data_dir)
+    data_dir_status = mkdirP(config.data_dir)
+    print("   Success: {}".format(data_dir_status))
+    print("Creating directory: " + log_path)
+    log_path_status = mkdirP(log_path)
+    print("   Sucess: {}".format(log_path_status))
+
     # If the log directory doesn't exist or is not writable, use the safe directory
     if safedir is not None:
 
@@ -216,10 +222,6 @@
             safedir = os.path.dirname(safedir)
 
         # Make sure the safe directory exists and is writable
-=======
-    # Use safedir if main path isn't writable
-    if safedir:
->>>>>>> 41ce31f0
         if not os.path.exists(log_path) or not os.access(log_path, os.W_OK):
             root_logger.debug("Log directory not writable, using safedir: %s", safedir)
             log_path = safedir
