""" Perform star extraction and meteor detection on a given folder, archive detections, upload to server. """


from __future__ import print_function, division, absolute_import


import os
import sys
import traceback
import argparse
import logging
import random

from RMS.ArchiveDetections import archiveDetections, archiveFieldsums
# from RMS.Astrometry.ApplyAstrometry import applyAstrometryFTPdetectinfo
from RMS.Astrometry.ApplyRecalibrate import recalibrateIndividualFFsAndApplyAstrometry
from RMS.Astrometry.CheckFit import autoCheckFit
import RMS.ConfigReader as cr
from RMS.DownloadPlatepar import downloadNewPlatepar
from RMS.DetectStarsAndMeteors import detectStarsAndMeteorsDirectory, saveDetections
from RMS.Formats.CAL import writeCAL
from RMS.Formats.FFfile import validFFName
from RMS.Formats.FTPdetectinfo import readFTPdetectinfo, writeFTPdetectinfo
from RMS.Formats.Platepar import Platepar
from RMS.Formats import CALSTARS
from RMS.MLFilter import filterFTPdetectinfoML
from RMS.UploadManager import UploadManager
from RMS.Routines.Image import saveImage
from RMS.Routines.MaskImage import loadMask
from Utils.CalibrationReport import generateCalibrationReport
from Utils.Flux import prepareFluxFiles
from Utils.FOVKML import fovKML
from Utils.GenerateTimelapse import generateTimelapse
from Utils.MakeFlat import makeFlat
from Utils.PlotFieldsums import plotFieldsums
from Utils.RMS2UFO import FTPdetectinfo2UFOOrbitInput
from Utils.ShowerAssociation import showerAssociation
from Utils.PlotTimeIntervals import plotFFTimeIntervals
from Utils.TimestampRMSVideos import timestampRMSVideos
from RMS.Formats.ObservationSummary import ObservationSummary

# Get the logger from the main module
log = logging.getLogger("logger")


# Initialise an observation summary object
observation_summary = ObservationSummary()


def getPlatepar(config, night_data_dir):
    """ Downloads a new platepar from the server or uses an existing one.
    
    Arguments:  
        Config: [Config instance]  
        night_data_dir: [str] Full path to the data directory.  

    Return:  
        platepar, platepar_path, platepar_fmt  
    """


    # Download a new platepar from the server, if present  
    downloadNewPlatepar(config)


    # Construct path to the platepar in the night directory
    platepar_night_dir_path = os.path.join(night_data_dir, config.platepar_name)

    # Load the default platepar from the RMS if it is available
    platepar = None
    platepar_fmt = None
    platepar_path = os.path.join(config.config_file_path, config.platepar_name)
    if os.path.exists(platepar_path):
        platepar = Platepar()
        platepar_fmt = platepar.read(platepar_path, use_flat=config.use_flat)

        log.info('Loaded platepar from RMS directory: ' + platepar_path)


    # Otherwise, try to find the platepar in the data directory
    elif os.path.exists(platepar_night_dir_path):

        platepar_path = platepar_night_dir_path

        platepar = Platepar()
        platepar_fmt = platepar.read(platepar_path, use_flat=config.use_flat)

        log.info('Loaded platepar from night directory: ' + platepar_path)

    else:

        log.info('No platepar file found!')


    if platepar is not None:
        
        # Make sure that the station code from the config and the platepar match
        if platepar.station_code is not None:
            if config.stationID != platepar.station_code:

                # If they don't match, don't use this platepar
                log.info("The station code in the platepar doesn't match the station code in config file! Not using the platepar...")

                platepar = None
                platepar_fmt = None

            else:

                # Update the geo location in the platepar using values in the config file
                platepar.lat = config.latitude
                platepar.lon = config.longitude
                platepar.elev = config.elevation


    # Make sure the image resolution matches
    if platepar is not None:
        if (int(config.width) != int(platepar.X_res)) or (int(config.height) != int(platepar.Y_res)):

            # If they don't match, don't use this platepar
            log.info("The image resolution in config and platepar don't match! Not using the platepar...")

            platepar = None
            platepar_fmt = None

        

    return platepar, platepar_path, platepar_fmt




def processNight(night_data_dir, config, detection_results=None, nodetect=False):
    """ Given the directory with FF files, run detection and archiving.  
    
    Arguments:  
        night_data_dir: [str] Path to the directory with FF files.  
        config: [Config obj]  

    Keyword arguments:  
        detection_results: [list] An optional list of detection. If None (default), detection will be done
            on the the files in the folder.  
        nodetect: [bool] True if detection should be skipped. False by default.  

    Return:  
        night_archive_dir: [str] Path to the night directory in ArchivedFiles.  
        archive_name: [str] Path to the archive.  
        detector: [QueuedPool instance] Handle to the detector.  
    """



    # populate the observation summary object
    observation_summary.gatherFileSystemInformation(os.path.split(night_data_dir)[0], config.stationID)
    observation_summary.sensor_type = observation_summary.gatherCameraInformation(config)

    # Remove final slash in the night dir
    if night_data_dir.endswith(os.sep):
        night_data_dir = night_data_dir[:-1]

    # Extract the name of the night
    night_data_dir_name = os.path.basename(os.path.abspath(night_data_dir))

    platepar = None
    kml_files = []
    recalibrated_platepars = None
    
    # If the detection should be run
    if (not nodetect):

        # If no detection was performed, run it
        if detection_results is None:

            # Run detection on the given directory
            calstars_name, ftpdetectinfo_name, ff_detected, \
                detector = detectStarsAndMeteorsDirectory(night_data_dir, config)

        # Otherwise, save detection results
        else:

            # Save CALSTARS and FTPdetectinfo to disk
            calstars_name, ftpdetectinfo_name, ff_detected = saveDetections(detection_results, \
                night_data_dir, config)

            # If the files were previously detected, there is no detector
            detector = None

        observation_summary.number_fits_detected = len(ff_detected)
        observation_summary.detections_before_ml = len(readFTPdetectinfo(night_data_dir,ftpdetectinfo_name))

        # Filter out detections using machine learning
        if config.ml_filter > 0:

            log.info("Filtering out detections using machine learning...")

            ff_detected = filterFTPdetectinfoML(config, os.path.join(night_data_dir, ftpdetectinfo_name), \
                threshold=config.ml_filter, keep_pngs=False, clear_prev_run=True)
            observation_summary.detections_after_ml = len(ff_detected)


        observation_summary.detections_after_ml = len(readFTPdetectinfo(night_data_dir,ftpdetectinfo_name))

        # Get the platepar file
        platepar, platepar_path, platepar_fmt = getPlatepar(config, night_data_dir)

        if not platepar is None:
            observation_summary.camera_pointing = format("az {:.2f}°, alt {:.2f}°".format(platepar.az_centre,platepar.alt_centre))
            observation_summary.camera_fov = format("horizontal {:.2f}°, vertical {:.2f}°".format(platepar.fov_h,platepar.fov_v))
            observation_summary.lens = observation_summary.estimateLens(platepar.fov_h)
        # Run calibration check and auto astrometry refinement
        if (platepar is not None) and (calstars_name is not None):

            # Read in the CALSTARS file
            calstars_list = CALSTARS.readCALSTARS(night_data_dir, calstars_name)


            # Run astrometry check and refinement
            platepar, fit_status = autoCheckFit(config, platepar, calstars_list)


            # If the fit was sucessful, apply the astrometry to detected meteors
            if fit_status:

                log.info('Astrometric calibration SUCCESSFUL!')
                observation_summary.photometry_good = True
                # Save the refined platepar to the night directory and as default
                platepar.write(os.path.join(night_data_dir, config.platepar_name), fmt=platepar_fmt)
                platepar.write(platepar_path, fmt=platepar_fmt)

            else:
                log.info('Astrometric calibration FAILED!, Using old platepar for calibration...')
                observation_summary.photometry_good = False


            # If a flat is used, disable vignetting correction
            if config.use_flat:
                platepar.vignetting_coeff = 0.0



            log.info("Recalibrating astrometry on FF files with detections...")

            # Recalibrate astrometry on every FF file and apply the calibration to detections
            recalibrated_platepars = recalibrateIndividualFFsAndApplyAstrometry(night_data_dir, \
                os.path.join(night_data_dir, ftpdetectinfo_name), calstars_list, config, platepar)




            log.info("Converting RMS format to UFOOrbit format...")

            # Convert the FTPdetectinfo into UFOOrbit input file
            FTPdetectinfo2UFOOrbitInput(night_data_dir, ftpdetectinfo_name, platepar_path)



            # Generate a calibration report
            log.info("Generating a calibration report...")
            try:
                generateCalibrationReport(config, night_data_dir, platepar=platepar)

            except Exception as e:
                log.debug('Generating calibration report failed with the message:\n' + repr(e))
                log.debug(repr(traceback.format_exception(*sys.exc_info())))



            # Perform single station shower association
            log.info("Performing single station shower association...")
            try:
                showerAssociation(config, [os.path.join(night_data_dir, ftpdetectinfo_name)], \
                    save_plot=True, plot_activity=True, color_map=config.shower_color_map)

            except Exception as e:
                log.debug('Shower association failed with the message:\n' + repr(e))
                log.debug(repr(traceback.format_exception(*sys.exc_info())))



            # Generate the FOV KML file
            log.info("Generating a FOV KML file...")
            try:

                mask_path = None
                mask = None

                # Get the path to the default mask
                mask_path_default = os.path.join(config.config_file_path, config.mask_file)

                # Try loading the mask from the night directory
                if os.path.exists(os.path.join(night_data_dir, config.mask_file)):
                    mask_path = os.path.join(night_data_dir, config.mask_file)

                # Try loading the default mask if the mask is not in the night directory
                elif os.path.exists(mask_path_default):
                    mask_path = os.path.abspath(mask_path_default)

                # Load the mask if given
                if mask_path:
                    mask = loadMask(mask_path)

                if mask is not None:
                    log.info("Loaded mask: {:s}".format(mask_path))

                # Generate the KML (only the FOV is shown, without the station) - 100 km
                kml_file100 = fovKML(night_data_dir, platepar, mask=mask, plot_station=False, \
                    area_ht=100000)
                kml_files.append(kml_file100)


                # Generate the KML (only the FOV is shown, without the station) - 70 km
                kml_file70 = fovKML(night_data_dir, platepar, mask=mask, plot_station=False, \
                    area_ht=70000)
                kml_files.append(kml_file70)

                # Generate the KML (only the FOV is shown, without the station) - 25 km
                kml_file25 = fovKML(night_data_dir, platepar, mask=mask, plot_station=False, \
                    area_ht=25000)
                kml_files.append(kml_file25)



            except Exception as e:
                log.debug("Generating a FOV KML file failed with the message:\n" + repr(e))
                log.debug(repr(traceback.format_exception(*sys.exc_info())))



            # Prepare the flux files
            log.info("Preparing flux files...")
            try:
                prepareFluxFiles(config, night_data_dir, os.path.join(night_data_dir, ftpdetectinfo_name))

            except Exception as e:
                log.debug("Preparing flux files failed with the message:\n" + repr(e))
                log.debug(repr(traceback.format_exception(*sys.exc_info())))


    else:
        ff_detected = []
        detector = None




    log.info('Plotting field sums...')

    # Plot field sums
    try:
        plotFieldsums(night_data_dir, config)

    except Exception as e:
        log.debug('Plotting field sums failed with message:\n' + repr(e))
        log.debug(repr(traceback.format_exception(*sys.exc_info())))



    # Archive all fieldsums to one archive
    archiveFieldsums(night_data_dir)


    # If videos were saved, rename them with the timestamp of the first frame
    # This command requires the FS archive to be present
    if (config.raw_video_dir is not None) or config.raw_video_dir_night:

        try:
            timestampRMSVideos(night_data_dir, rename=True)

        except Exception as e:
            log.debug('Renaming videos failed with the message:\n' + repr(e))
            log.debug(repr(traceback.format_exception(*sys.exc_info())))


    # List for any extra files which will be copied to the night archive directory. Full paths have to be 
    #   given
    extra_files = []


    log.info('Making a flat...')

    # Make a new flat field image
    try:
        flat_img = makeFlat(night_data_dir, config)

    except Exception as e:
        log.debug('Making a flat failed with message:\n' + repr(e))
        log.debug(repr(traceback.format_exception(*sys.exc_info())))
        flat_img = None
        

    # If making flat was sucessfull, save it
    if flat_img is not None:

        # Save the flat in the night directory, to keep the operational flat updated
        flat_path = os.path.join(night_data_dir, os.path.basename(config.flat_file))
        saveImage(flat_path, flat_img)
        log.info('Flat saved to: ' + flat_path)

        # Copy the flat to the night's directory as well
        extra_files.append(flat_path)

    else:
        log.info('Making flat image FAILED!')



    # Generate a timelapse
    if config.timelapse_generate_captured:
        
        log.info('Generating a timelapse...')
        try:

            # Make the name of the timelapse file
            timelapse_file_name = night_data_dir_name.replace("_detected", "") + "_timelapse.mp4"

            # Generate the timelapse
            generateTimelapse(night_data_dir, output_file=timelapse_file_name)

            timelapse_path = os.path.join(night_data_dir, timelapse_file_name)

            # Add the timelapse to the extra files
            extra_files.append(timelapse_path)

        except Exception as e:
            log.debug('Generating a timelapse failed with message:\n' + repr(e))
            log.debug(repr(traceback.format_exception(*sys.exc_info())))

    log.info('Plotting timestamp intervals...')

    # Plot timestamp intervals
    try:
        jitter_quality, dropped_frame_rate, intervals_path = plotFFTimeIntervals(night_data_dir, fps=config.fps)

        if jitter_quality is not None and dropped_frame_rate is not None:
            log.info('Timestamp Intervals Analysis: Jitter Quality: {:.1f}%, Dropped Frame Rate: {:.1f}%'
                     .format(jitter_quality, dropped_frame_rate))
            
        else:
            log.info('Timestamp Intervals Analysis: Failed')

        # Add the timelapse to the extra files
        if intervals_path is not None:
            extra_files.append(intervals_path)
        observation_summary.jitter_quality = jitter_quality
        observation_summary.dropped_frame_rate = dropped_frame_rate

    except Exception as e:
        log.debug('Plotting timestamp interval failed with message:\n' + repr(e))
        log.debug(repr(traceback.format_exception(*sys.exc_info())))


    ### Add extra files to archive

    # Add the config file to the archive too
    extra_files.append(config.config_file_name)

    # Add the mask
    if (not nodetect):
        mask_path_default = os.path.join(config.config_file_path, config.mask_file)
        if os.path.exists(mask_path_default):
            mask_path = os.path.abspath(mask_path_default)
            extra_files.append(mask_path)


    # Add the platepar to the archive if it exists
    if (not nodetect):
        if os.path.exists(platepar_path):
            extra_files.append(platepar_path)


    # Add the json file with recalibrated platepars to the archive
    if (not nodetect):
        recalibrated_platepars_path = os.path.join(night_data_dir, config.platepars_recalibrated_name)
        if os.path.exists(recalibrated_platepars_path):
            extra_files.append(recalibrated_platepars_path)

    # Add the FOV KML files
    if len(kml_files):
        extra_files += kml_files


    # Add all flux related files
    if (not nodetect):
        for file_name in sorted(os.listdir(night_data_dir)):
            if ("flux" in file_name) and (file_name.endswith(".json") or file_name.endswith(".ecsv")):
                extra_files.append(os.path.join(night_data_dir, file_name))


    # If FFs are not uploaded, choose two to upload
    if config.upload_mode > 1:
    
        # If all FF files are not uploaded, add two FF files which were successfuly recalibrated
        recalibrated_ffs = []
        if recalibrated_platepars is not None:
            for ff_name in recalibrated_platepars:

                pp = recalibrated_platepars[ff_name]

                # Check if the FF was recalibrated
                if pp.auto_recalibrated:
                    recalibrated_ffs.append(os.path.join(night_data_dir, ff_name))

        # Choose two files randomly
        if len(recalibrated_ffs) > 2:
            extra_files += random.sample(recalibrated_ffs, 2)

        elif len(recalibrated_ffs) > 0:
            extra_files += recalibrated_ffs


        # If no were recalibrated
        else:

            # Create a list of all FF files
            ff_list = [os.path.join(night_data_dir, ff_name) for ff_name in os.listdir(night_data_dir) \
                if validFFName(ff_name)]

            # Add any two FF files
            if len(ff_list) > 2:
                extra_files += random.sample(ff_list, 2)
            else:
                extra_files += ff_list
        

    ### ###



    # If the detection should be run
    if (not nodetect):

        # Make a CAL file and a special CAMS FTPdetectinfo if full CAMS compatibility is desired
        if (config.cams_code > 0) and (platepar is not None):

            log.info('Generating a CAMS FTPdetectinfo file...')

            # Write the CAL file to disk
            cal_file_name = writeCAL(night_data_dir, config, platepar)

            # Check if the CAL file was successfully generated
            if cal_file_name is not None:

                cams_code_formatted = "{:06d}".format(int(config.cams_code))

                # Load the FTPdetectinfo
                _, fps, meteor_list = readFTPdetectinfo(night_data_dir, ftpdetectinfo_name, \
                    ret_input_format=True)

                # Replace the camera code with the CAMS code
                for met in meteor_list:

                    # Replace the station name and the FF file format
                    ff_name = met[0]
                    ff_name = ff_name.replace('.fits', '.bin')
                    ff_name = ff_name.replace(config.stationID, cams_code_formatted)
                    met[0] = ff_name


                # Write the CAMS compatible FTPdetectinfo file
                writeFTPdetectinfo(meteor_list, night_data_dir, \
                    ftpdetectinfo_name.replace(config.stationID, cams_code_formatted),\
                    night_data_dir, cams_code_formatted, fps, calibration=cal_file_name, \
                    celestial_coords_given=(platepar is not None))


    observation_summary_file_name = os.path.split(night_data_dir.strip(os.sep))[1] + '_observation_summary.txt'
    observation_summary_path_file_name = os.path.join(night_data_dir, observation_summary_file_name)
    observation_summary.writeToFile(observation_summary_path_file_name)

    log.info("Observation summary file writen to {}".format(observation_summary_path_file_name))
    extra_files.append(observation_summary_path_file_name)
<<<<<<< HEAD
    night_archive_dir = os.path.join(os.path.abspath(config.data_dir), config.archived_dir,
=======
    night_archive_dir = os.path.join(os.path.abspath(config.data_dir), config.archived_dir, 
>>>>>>> a11d98cd
        night_data_dir_name)



    log.info('Archiving detections to ' + night_archive_dir)
    
    # Archive the detections
    archive_name = archiveDetections(night_data_dir, night_archive_dir, ff_detected, config, \
        extra_files=extra_files)


    return night_archive_dir, archive_name, detector




if __name__ == "__main__":

    ### COMMAND LINE ARGUMENTS

    # Init the command line arguments parser
    arg_parser = argparse.ArgumentParser(description="Reprocess the given folder, perform detection, archiving and server upload.")

    arg_parser.add_argument('dir_path', nargs=1, metavar='DIR_PATH', type=str, \
        help='Path to the folder with FF files.')

    arg_parser.add_argument('-c', '--config', nargs=1, metavar='CONFIG_PATH', type=str, \
        help="Path to a config file which will be used instead of the default one.")
    
    arg_parser.add_argument('--num_cores', metavar='NUM_CORES', type=int, default=None, \
        help="Number of cores to use for detection. Default is what is specific in the config file. " 
        "If not given in the config file, all available cores will be used."
        )

    # Parse the command line arguments
    cml_args = arg_parser.parse_args()

    #########################

    # Load the config file
    config = cr.loadConfigFromDirectory(cml_args.config, cml_args.dir_path)

    
    ### Init the logger

    from RMS.Logger import initLogging
    initLogging(config, 'reprocess_')

    log = logging.getLogger("logger")

    ######

    
    # Set the number of cores to use if given
    if cml_args.num_cores is not None:
        config.num_cores = cml_args.num_cores

        if config.num_cores <= 0:
            config.num_cores = -1

            log.info("Using all available cores for detection.")


    # Process the night
    _, archive_name, detector = processNight(cml_args.dir_path[0], config)


    # Upload the archive, if upload is enabled
    if config.upload_enabled:

        # Init the upload manager
        log.info('Starting the upload manager...')

        upload_manager = UploadManager(config)
        upload_manager.start()

        # Add file for upload
        log.info('Adding file to upload list: ' + archive_name)
        upload_manager.addFiles([archive_name])

        # Stop the upload manager
        if upload_manager.is_alive():
            upload_manager.stop()
            log.info('Closing upload manager...')


        # Delete detection backup files
        if detector is not None:
            detector.deleteBackupFiles()<|MERGE_RESOLUTION|>--- conflicted
+++ resolved
@@ -568,11 +568,7 @@
 
     log.info("Observation summary file writen to {}".format(observation_summary_path_file_name))
     extra_files.append(observation_summary_path_file_name)
-<<<<<<< HEAD
-    night_archive_dir = os.path.join(os.path.abspath(config.data_dir), config.archived_dir,
-=======
     night_archive_dir = os.path.join(os.path.abspath(config.data_dir), config.archived_dir, 
->>>>>>> a11d98cd
         night_data_dir_name)
 
 
