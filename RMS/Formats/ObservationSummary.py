--- conflicted
+++ resolved
@@ -201,11 +201,7 @@
             arguments:
                 config: config file
                 night_data_dir: the directory of captured files
-<<<<<<< HEAD
-
-=======
-                force_delete: forces deletion of the observation summary database, default False
->>>>>>> 3d8f1982
+                platepar: optional, default None
 
             returns:
                 conn: [connection] connection to database if success else None
