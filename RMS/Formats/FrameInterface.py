""" Module which provides a common functional interface for loading video frames/images from different
    input data formats. """

from __future__ import print_function, division, absolute_import

import os
import sys
import copy
import datetime


# Rawpy for DFN images
try:
    import rawpy
except ImportError:
    pass


import cv2
import numpy as np
from astropy.io import fits

from RMS.Astrometry.Conversions import unixTime2Date, datetime2UnixTime
from RMS.Formats.FFfile import read as readFF
from RMS.Formats.FFfile import reconstructFrame as reconstructFrameFF
from RMS.Formats.FFfile import validFFName, filenameToDatetime
from RMS.Formats.FFfile import getMiddleTimeFF, selectFFFrames
from RMS.Formats.FRbin import read as readFR, validFRName
from RMS.Formats.Vid import readFrame as readVidFrame
from RMS.Formats.Vid import VidStruct
from RMS.GeoidHeightEGM96 import wgs84toMSLHeight
from RMS.Routines import Image
from RMS.Routines.GstreamerCapture import GstVideoFile


# If there is not display, messagebox will simply print to the console
if os.environ.get('DISPLAY') is None:
    messagebox = lambda title, message: print(title + ': ' + message)

else:

    # Try importaing a Qt message box if available
    try:
        from RMS.Routines.CustomPyqtgraphClasses import qmessagebox as messagebox
    except:

        # Otherwise import a tk message box
        # tkinter import that works on both Python 2 and 3
        try:
            from tkinter import messagebox
        except:
            import tkMessageBox as messagebox


GST_IMPORTED = False
try:
    import gi
    gi.require_version('Gst', '1.0')
    from gi.repository import Gst
    GST_IMPORTED = True
except:
    pass

# Import cython functions
import pyximport
pyximport.install(setup_args={'include_dirs': [np.get_include()]})
from RMS.Routines.DynamicFTPCompressionCy import FFMimickInterface


# ConstantsO
UWO_MAGICK_CAMO = 1144018537
UWO_MAGICK_EMCCD = 1141003881
UWO_MAGICK_ASGARD = 38037846


def getCacheID(first_frame, size):
    """ Get the frame chunk ID. """

    return "first:{:d},size:{:d}".format(int(first_frame), int(size))


def computeFramesToRead(read_nframes, total_frames, fr_chunk_no, first_frame):
    ### Compute the number of frames to read

    if read_nframes == -1:
        frames_to_read = total_frames

    else:

        # If the number of frames to read was not given, use the default value
        if read_nframes is None:
            frames_to_read = fr_chunk_no

        else:
            frames_to_read = read_nframes

        # Make sure not to try to read more frames than there's available
        if first_frame + frames_to_read > total_frames:
            frames_to_read = total_frames - first_frame

    return int(frames_to_read)


class InputType(object):
    def __init__(self):
        """ Template class for all input types. """

        self.current_frame = 0
        self.total_frames = 1

        # Only used for image mode
        self.single_image_mode = False

    def nextChunk(self):
        pass

    def prevChunk(self):
        pass

    def loadChunk(self, first_frame=None, read_nframes=None):
        pass

    def name(self, beginning=False):
        pass

    def currentTime(self, dt_obj=False):
        pass

    def nextFrame(self):
        """ Increment the current frame. """

        self.current_frame = (self.current_frame + 1)%self.total_frames

    def prevFrame(self):
        """ Decrement the current frame. """

        self.current_frame = (self.current_frame - 1)%self.total_frames

    def setFrame(self, fr_num):
        """ Set the current frame.

        Arguments:
            fr_num: [float] Frame number to set.
        """

        self.current_frame = fr_num%self.total_frames

    def loadFrame(self, avepixel=False):
        pass

    def getSequenceNumber(self):
        """ Returns the frame sequence number for the current frame.

        Return:
            [int] Frame sequence number.
        """

        return self.current_frame

    def currentFrameTime(self, frame_no=None, dt_obj=False):
        pass



class InputTypeFRFF(InputType):
    def __init__(self, dir_path, config, single_ff=False, use_fr_files=False):
        """ Input file type handle for FF files.

        Arguments:
            dir_path: [str] Path to directory with FF files.
            config: [ConfigStruct object]

        Keyword arguments:
            single_ff: [bool] If True, a single FF file should be given as input, and not a directory with FF
                files. False by default.
            detection: [bool] Indicates that the input is used for detection. False by default. Has no effect
                for FF files.
            use_fr_files: [bool] Include FR files together with FF files. False by default, only used in SkyFit.

        """

        self.input_type = 'ff'

        self.dir_path = dir_path
        self.config = config

        self.use_fr_files = use_fr_files

        self.__nrows = None
        self.__ncols = None

        self.single_ff = single_ff

        # This type of input should have the calstars file
        self.require_calstars = False

        # Don't byteswap the images
        self.byteswap = False

        if self.single_ff:
            print('Using file:', self.dir_path)
        else:
            if use_fr_files:
                print('Using FF and/or FR files from:', self.dir_path)
            else:
                print('Using FF files from:', self.dir_path)


        # List of FF and FR file names
        self.ff_list = []  
        self.current_ff_index = 0
        self.ff = None

        # Add the single FF file to the list
        if self.single_ff:
            self.dir_path, file_name = os.path.split(self.dir_path)
            self.ff_list.append(file_name)

        else:

            # Get a list of FF files in the folder
            for file_name in os.listdir(dir_path):
                if validFFName(file_name):
                    self.ff_list.append(file_name)

                # Add FR files to the list only if they are used
                if self.use_fr_files:
                    if validFRName(file_name):
                        self.ff_list.append(file_name)


        # Check that there are any FF files in the folder
        if not self.ff_list:
            messagebox(title='File list warning', message='No FF files in the selected folder!')

            sys.exit()

        # Sort the FF list
        self.ff_list = sorted(self.ff_list, key=lambda x: x[2:] + x[:2])

        self.current_frame_list = [None]*len(self.ff_list)  # each file has their own current frame
        self.line_list = [0]*len(self.ff_list)  # the line stored for each file (0 to self.line_numer[i])
        self.line_number = [1]*len(self.ff_list)  # number of lines for each file

        # Number for frames to read by default
        self.total_frames = 256

        # Cahcne for whole FF files
        self.cache = {}

        # Cache for individual frames
        self.cache_frames = {}

        # Load the first chunk for initing parameters
        self.loadChunk()

        self.fps = self.config.fps

    @property
    def current_line(self):
        return self.line_list[self.current_ff_index]

    @current_line.setter
    def current_line(self, line):
        self.line_list[self.current_ff_index] = line

    @property
    def nrows(self):
        return self.__nrows

    @nrows.setter
    def nrows(self, nrows):
        self.__nrows = nrows
        for file in self.cache.keys():
            if self.cache[file] is not None:
                if self.cache[file].nrows is None:
                    self.cache[file].nrows = nrows

    @property
    def ncols(self):
        return self.__ncols

    @ncols.setter
    def ncols(self, ncols):
        self.__ncols = ncols
        for file in self.cache.keys():
            if self.cache[file].ncols is None:
                self.cache[file].ncols = ncols

    @property
    def beginning_datetime(self):
        return filenameToDatetime(self.name())

    def nextChunk(self):
        """ Go to the next FF file. """

        self.current_ff_index = (self.current_ff_index + 1)%len(self.ff_list)

    def prevChunk(self):
        """ Go to the previous FF file. """

        self.current_ff_index = (self.current_ff_index - 1)%len(self.ff_list)


    def loadChunk(self, first_frame=None, read_nframes=None):
        """ Load the frame chunk file.

        Keyword arguments:
            first_frame: [int] First frame to read.
            read_nframes: [int] Number of frames to read. If not given (None), self.fr_chunk_no frames will be
                read. If -1, all frames will be read in.
        """

        # Load pure FF or FR files
        if (first_frame is None) and (read_nframes is None):
            
            # Find which file read
            file_name = self.name()

            # Save and load file from cache
            if file_name in self.cache:
                ff = self.cache[file_name]

            elif validFFName(file_name):
                
                # Load the FF file from disk
                ff = readFF(self.dir_path, file_name)

                # Put the FF into separate cache
                self.cache[file_name] = ff

            else:
                # Load the FR files from disk
                ff = readFR(self.dir_path, file_name)
                ff.nrows = self.nrows
                ff.ncols = self.ncols
                self.cache[file_name] = ff

                self.line_number[self.current_ff_index] = ff.lines

            # when calling loadChunk on an image never called before, set the current frame to the start
            # if it's an FR file, otherwise set it to 0
            if self.current_frame is None:
                if validFFName(file_name):
                    self.current_frame = 0
                else:
                    self.current_frame = ff.t[self.current_line][0]


        # If it contains at least one FF file
        elif any([validFFName(ff_file) for ff_file in self.ff_list]):

            if first_frame == -1:
                first_frame = 0

            total_ff_frames = len([x for x in self.ff_list if validFFName(x)])*256
            frames_to_read = computeFramesToRead(read_nframes, total_ff_frames, 256, first_frame)
            ffs_to_read = self.ff_list[first_frame//256:(first_frame + frames_to_read)//256 + 1]

            # If there is only one FF to read, reconstruct given frames
            if len(ffs_to_read) == 1:
                file_name = ffs_to_read[0]

                # Compute the range of frames to read
                min_frame = first_frame%256
                max_frame = (first_frame + frames_to_read)%256

                # Read the FF file
                ff = readFF(self.dir_path, file_name)

                # Select the frames
                ff.maxpixel = selectFFFrames(ff.maxpixel, ff, min_frame, max_frame)

            # If there are more FFs to read, make a fake FF
            else:

                # Init an empty FF structure
                ff = FFMimickInterface(self.nrows, self.ncols, np.uint8)

                # Store maxpixel selections, avepixels, stdpixels
                maxpixel_list = []
                avepixel_list = []
                stdpixel_list = []

                # Read the FF files that have to read and reconstruct the frames
                for i, file_name in enumerate(ffs_to_read):
                    # Compute the range of frames to read
                    min_frame = 0
                    max_frame = 255

                    if i == 0:
                        min_frame = first_frame%256

                    elif i == len(ffs_to_read) - 1:
                        max_frame = (first_frame + frames_to_read)%256

                    # Read the FF file
                    ff_temp = readFF(self.dir_path, file_name)

                    # Reconstruct the maxpixel in the given frame range
                    maxpixel = selectFFFrames(ff_temp.maxpixel, ff_temp, min_frame, max_frame)

                    # Reconstruct the avepixel in the given frame range
                    avepixel = selectFFFrames(ff_temp.avepixel, ff_temp, min_frame, max_frame)

                    # Store the computed frames
                    maxpixel_list.append(maxpixel)
                    avepixel_list.append(avepixel)
                    stdpixel_list.append(ff_temp.stdpixel)

                # Immidiately extract the appropriate frames
                if len(maxpixel_list) == 1:

                    ff.maxpixel = maxpixel_list[0]
                    ff.avepixel = avepixel_list[0]
                    ff.stdpixel = stdpixel_list[0]

                # Otherwise, compute the combined FF
                else:
                    maxpixel_list = np.array(maxpixel_list)
                    avepixel_list = np.array(avepixel_list)
                    stdpixel_list = np.array(stdpixel_list)

                    ff.maxpixel = np.max(maxpixel_list, axis=0)

                    # The maximum of the avepixel is taken because only the frame range of avepixel is taken
                    ff.avepixel = np.max(avepixel_list, axis=0)

                    ff.stdpixel = np.max(stdpixel_list, axis=0)

        # If there are only FR files
        else:  

            if first_frame == -1:
                first_frame = 0


            # Load the given FR file
            ff = readFR(self.dir_path, self.ff_list[self.current_ff_index]) 
            ff.nrows = self.nrows
            ff.ncols = self.ncols

            self.line_number[self.current_ff_index] = ff.lines

            fr_files = [ff]
            fr_file_frames = [fr.frameNum for fr in fr_files]  # number of frames in each fr file
            total_frames = sum(sum(x) for x in fr_file_frames)
            frames_to_read = computeFramesToRead(read_nframes, total_frames, 256, first_frame)

            frame_list = []
            img_count = np.full((self.ncols, self.nrows), -1, dtype=np.float64)
            stop = False

            # Go through every line in every FR file
            for fr, line_list in enumerate(fr_file_frames):
                for line, frame_count_line in enumerate(line_list):
                    # don't do anything until you get to the first frame
                    if first_frame > 0:
                        first_frame -= frame_count_line

                    if first_frame <= 0 < frames_to_read:
                        min_frame = (frame_count_line - abs(first_frame))%frame_count_line
                        max_frame = min(frame_count_line, min_frame + frames_to_read)

                        # Create a fake FF using FR frames
                        for i in range(min_frame, max_frame + 1):

                            # Init an empty image
                            img = np.zeros((self.ncols, self.nrows), float)

                            # Compute indices on the image where the FR file will be pasted
                            x_img = np.arange(int(fr_files[fr].xc[line][i] - fr_files[fr].size[line][i]//2),
                                              int(fr_files[fr].xc[line][i] + fr_files[fr].size[line][i]//2))
                            y_img = np.arange(int(fr_files[fr].yc[line][i] - fr_files[fr].size[line][i]//2),
                                              int(fr_files[fr].yc[line][i] + fr_files[fr].size[line][i]//2))
                            X_img, Y_img = np.meshgrid(x_img, y_img)

                            # Compute FR frame coordiantes
                            y_frame = np.arange(len(y_img))
                            x_frame = np.arange(len(x_img))
                            Y_frame, X_frame = np.meshgrid(y_frame, x_frame)

                            # Paste frame onto the image
                            img[X_img, Y_img] = fr_files[fr].frames[line][i][Y_frame, X_frame]
                            img_count[X_img, Y_img] += 1

                            frame_list.append(img)

                        first_frame = 0
                        frames_to_read -= frame_count_line

                    if frames_to_read <= 0:
                        stop = True
                        break
                if stop:
                    break

            frame_list = np.array(frame_list)

            # calculate maxpixel
            ff.maxpixel = np.swapaxes(np.max(frame_list, axis=0), 0, 1).astype(np.uint8)

            # calculate avepixel
            img_count[img_count <= 0] = 1
            img = np.sum(frame_list, axis=0)
            ff.avepixel = np.swapaxes(img/img_count, 0, 1).astype(np.uint8)

            ff.stdpixel = np.zeros_like(ff.avepixel)

        
        self.ff = ff

        # Set the fixed dtype of uint8 to the FF
        if self.ff is not None:
            self.ff.dtype = np.uint8
                
        # Store the loaded file to cache for faster loading (always just have a cache of 1)
        self.cache = {}
        self.cache[file_name] = self.ff

        return ff
    

    def setCurrentFF(self, ff_name):
        """ Set the current FF file. """

        if ff_name in self.ff_list:
            self.current_ff_index = self.ff_list.index(ff_name)

            # Load the chunk
            self.loadChunk()

    @property
    def current_ff_file(self):
        return self.name()

    @property
    def current_frame(self):
        return self.current_frame_list[self.current_ff_index]

    @current_frame.setter
    def current_frame(self, frame):
        self.current_frame_list[self.current_ff_index] = frame

    def name(self, beginning=None):
        """ Return the name of the FF file. """

        return self.ff_list[self.current_ff_index]

    def currentTime(self, dt_obj=False):
        """ Return the middle time of the current image. """

        if dt_obj:
            return datetime.datetime(*getMiddleTimeFF(self.name(), self.fps, ret_milliseconds=False))

        else:
            return getMiddleTimeFF(self.name(), self.fps, ret_milliseconds=True)

    def nextLine(self):
        self.current_line = (self.current_line + 1)%self.line_number[self.current_ff_index]

    def prevLine(self):
        self.current_line = (self.current_line - 1)%self.line_number[self.current_ff_index]

    def nextFrame(self):
        self.current_frame = self.current_frame + 1

        # Increment FR line index
        if self.current_frame >= self.total_frames:
            self.nextLine()

        self.current_frame %= self.total_frames

    def prevFrame(self):
        self.current_frame = self.current_frame - 1

        # Decrement FR line index
        if self.current_frame < 0:
            self.prevLine()

        self.current_frame %= self.total_frames

    def setFrame(self, fr_num):

        # Increment/decrement line number in the FR file
        if fr_num > self.total_frames:
            self.nextLine()
        elif fr_num < 0:
            self.prevLine()

        self.current_frame = fr_num%self.total_frames

    def loadFrame(self, avepixel=False):
        """ Load the current frame. """

        # Find which file read
        file_name = self.name()

        # Save and load file from cache
        if file_name in self.cache:
            ff_frame = self.cache[file_name]

        elif validFFName(file_name):

            # Load the FF file from disk
            ff_frame = readFF(self.dir_path, file_name)

            # Put the FF into separate cache
            self.cache[file_name] = ff_frame

        # Read the FR file from disk
        else:
            ff_frame = readFR(self.dir_path, file_name)
            ff_frame.nrows = self.nrows
            ff_frame.ncols = self.ncols
            self.cache[file_name] = ff_frame

            # If there is a corresponding FF file in the folder, reconstruct the frame from it



        if self.current_frame is None:
            if validFFName(file_name):
                self.current_frame = 0
            else:
                self.current_frame = ff_frame.t[self.current_line][0]


        # Get frame from file
        if validFFName(file_name):
            
            # Reconstruct the frame from an FF file
            frame = reconstructFrameFF(ff_frame, self.current_frame%self.total_frames, \
                                       avepixel=avepixel)
        else:

            # For FR files

            # If there is no underlying FF file, make a blank background
            if self.nrows is None or self.nrows is None:
                
                # Get the maximum extent of the meteor frames
                y_size = max(
                    max(np.array(ff_frame.yc[i]) + np.array(ff_frame.size[i])//2) for i in range(ff_frame.lines))
                x_size = max(
                    max(np.array(ff_frame.xc[i]) + np.array(ff_frame.size[i])//2) for i in range(ff_frame.lines))

                # Make the image square
                img_size = max(y_size, x_size)

                frame = np.zeros((img_size, img_size), np.uint8)
            else:
                frame = np.zeros((self.nrows, self.ncols), np.uint8)

            # Compute the index of the frame in the FR bin structure
            frame_indx = int(self.current_frame) - ff_frame.t[self.current_line][0]

            # Reconstruct the frame if it is within the bounds
            if (frame_indx < ff_frame.frameNum[self.current_line]) and (frame_indx >= 0):

                # Get the center position of the detection on the current frame
                yc = ff_frame.yc[self.current_line][frame_indx]
                xc = ff_frame.xc[self.current_line][frame_indx]

                # Get the size of the window
                size = ff_frame.size[self.current_line][frame_indx]

                # Paste the frames onto the big image
                y_img = np.arange(int(yc - size//2), int(yc + size//2))
                x_img = np.arange(int(xc - size//2), int(xc + size//2))

                Y_img, X_img = np.meshgrid(y_img, x_img)


                y_frame = np.arange(len(y_img))
                x_frame = np.arange(len(x_img))

                Y_frame, X_frame = np.meshgrid(y_frame, x_frame)

                frame[Y_img, X_img] = ff_frame.frames[self.current_line][frame_indx][Y_frame, X_frame]

        return frame



    def currentFrameTime(self, frame_no=None, dt_obj=False):
        """ Return the time of the frame. """

        if frame_no is None:
            frame_no = self.current_frame

        # Compute the datetime of the current frame
        dt = self.beginning_datetime + datetime.timedelta(seconds=frame_no/self.fps)

        if dt_obj:
            return dt

        else:
            return (dt.year, dt.month, dt.day, dt.hour, dt.minute, dt.second, dt.microsecond/1000)


class InputTypeVideo(InputType):
    def __init__(self, dir_path, config, beginning_time=None, detection=False, preload_video=False, 
                 flipud=False):
        """ Input file type handle for video files.
        
        Arguments:
            dir_path: [str] Path to the video file.
            config: [ConfigStruct object]

        Keyword arguments:
            beginning_time: [datetime] datetime of the beginning of the video. Optional, None by default.
            detection: [bool] Indicates that the input is used for detection. False by default. This will
                control whether the binning is applied or not.
            preload_video: [bool] If True, the whole video will be loaded into memory. False by default.
                Only use for small videos due to memory constraints.

        """

        self.input_type = 'video'

        # Separate dir path and file name
        self.file_path = dir_path
        self.dir_path, self.file_name = os.path.split(dir_path)

        self.config = config

        self.preload_video = preload_video

        self.flipud = flipud


        self.ff = None

        # This type of input probably won't have any calstars files
        self.require_calstars = False

        # Don't byteswap the images
        self.byteswap = False

        # Remove the file extension
        file_name_noext = ".".join(self.file_name.split('.')[:-1])

        if beginning_time is None:

            time_formats_to_try = ["%Y%m%d_%H%M%S.%f", "%Y%m%d_%H%M%S", "%Y%m%d-%H%M%S.%f", "%Y%m%d-%H%M%S"]
            self.beginning_datetime = None

            for fmt in time_formats_to_try:
                try:
                    self.beginning_datetime = datetime.datetime.strptime(file_name_noext, fmt)
                    break
                except ValueError:
                    pass

            # If no formats matched, try the RMS video file format, e.g. CAWE01_20240611_020430_954145_video.mkv
            if self.beginning_datetime is None:
                
                try:
                    fn_data = file_name_noext.split('_')
                    fn_timestamp = fn_data[1] + '_' + fn_data[2] + '_' + fn_data[3]
                    self.beginning_datetime = datetime.datetime.strptime(fn_timestamp, "%Y%m%d_%H%M%S_%f")

                except ValueError:

<<<<<<< HEAD
=======
                except:
                    
>>>>>>> 95ea90fa
                    messagebox(title="Input error", \
                    message="The time of the beginning cannot be read from the file name! Either change the name of the file to be in the YYYYMMDD_hhmmss format, or specify the beginning time using command line options.")

                    sys.exit()

        else:
            self.beginning_datetime = beginning_time

        self.detection = detection

        print('Using video file:', self.file_path)


        # If gstreamer is available and the media backend is set to gst, use it
        if GST_IMPORTED and (self.config.media_backend == 'gst'):

            self.cap = GstVideoFile(self.file_path, decoder=self.config.gst_decoder,
                                        video_format="BGR")

        else:

            # Open the video file
            self.cap = cv2.VideoCapture(self.file_path)

        self.current_frame_chunk = 0

        # Prop values: https://stackoverflow.com/questions/11420748/setting-camera-parameters-in-opencv-python

        # Get the FPS
        self.fps = self.cap.get(5)

        # Get the total time number of video frames in the file
        self.total_frames = int(self.cap.get(7))

        # Get the image size
        self.nrows = int(self.cap.get(4))
        self.ncols = int(self.cap.get(3))

        # Apply the binning if the detection is used
        if self.detection:
            self.nrows = self.nrows//self.config.detection_binning_factor
            self.ncols = self.ncols//self.config.detection_binning_factor

        print('FPS from video:', self.fps)
        print('Total frames:', self.total_frames)

        # Set the number of frames to be used for averaging and maxpixels
        self.fr_chunk_no = 256

        # Compute the number of frame chunks
        self.total_fr_chunks = self.total_frames//self.fr_chunk_no
        if self.total_fr_chunks == 0:
            self.total_fr_chunks = 1

        self.current_fr_chunk_size = self.fr_chunk_no

        self.current_frame = 0

        self.cache = {}

        # List for storing the video frames if needed
        self.video_frames = []

        # Preload the video into memory if needed
        if self.preload_video:
            
            print()
            print("Loading the full video into memory...")

            memory_size_mb = self.nrows*self.ncols*self.total_frames/1024/1024
            print("Memory needed: {:.2f} MB".format(memory_size_mb))

            self.video_frames = self.loadFullVideo()

        # Load the initial chunk
        self.loadChunk()

    def nextChunk(self):
        """ Go to the next frame chunk. """

        self.current_frame_chunk += 1
        self.current_frame_chunk = self.current_frame_chunk%self.total_fr_chunks

        # Update the current frame
        self.current_frame = self.current_frame_chunk*self.fr_chunk_no

    def prevChunk(self):
        """ Go to the previous frame chunk. """

        self.current_frame_chunk -= 1
        self.current_frame_chunk = self.current_frame_chunk%self.total_fr_chunks

        # Update the current frame
        self.current_frame = self.current_frame_chunk*self.fr_chunk_no

    def loadChunk(self, first_frame=None, read_nframes=None):
        """ Load the frame chunk file. 
    
        Keyword arguments:
            first_frame: [int] First frame to read.
            read_nframes: [int] Number of frames to read. If not given (None), self.fr_chunk_no frames will be
                read. If -1, all frames will be read in.
        """

        # If all frames should be taken, set the frame to 0
        if read_nframes == -1:

            first_frame = 0

            self.cap.set(1, 0)

        # Otherwise, set it to the appropriate chunk
        else:

            # Compute the first frame if it wasn't given
            if first_frame is None:
                first_frame = self.current_frame_chunk*self.fr_chunk_no

            # Make sure the first frame is within the limits
            first_frame = first_frame%self.total_frames

        if not self.preload_video:
            
            # Set the first frame location
            self.cap.set(1, first_frame)

        # Compute the number of frames to read
        frames_to_read = computeFramesToRead(read_nframes, self.total_frames, self.fr_chunk_no, first_frame)

        # Get the cache ID
        cache_id = getCacheID(first_frame, frames_to_read)

        # Check if this chunk has been cached
        if cache_id in self.cache:
            frame, self.current_fr_chunk_size = self.cache[cache_id]
            return frame

        # Init making the FF structure
        ff_struct_fake = FFMimickInterface(self.nrows, self.ncols, np.uint8)

        # If there are no frames to read, return an empty array
        if frames_to_read == 0 or frames_to_read == -1:
            print('There are no frames to read!')
            return ff_struct_fake

        print('Frames to read: ' + str(frames_to_read))

        # Load the chunk of frames
        for i in range(frames_to_read):

            # Read a preloaded frame
            if self.preload_video:
                frame = self.video_frames[first_frame + i]

            else:
                # Read the frame
                frame = self.loadVideoFrame()

                # If the end of the video files was reached, stop the loop
                if frame is None:
                    break

            # Add frame for FF processing
            ff_struct_fake.addFrame(frame.astype(np.uint16))

        self.current_fr_chunk_size = i + 1

        # Finish making the fake FF file
        ff_struct_fake.finish()

        # Store the FF struct to cache to avoid recomputing
        self.cache = {}

        self.cache[cache_id] = [ff_struct_fake, self.current_fr_chunk_size]

        # Set the computed chunk as the current FF
        self.ff = ff_struct_fake

        return ff_struct_fake

    def name(self, beginning=False):
        """ Return the name of the chunk, which is just the time of the middle of the current frame chunk. 
            Alternatively, the beginning of the whole file can be returned.

        Keyword arguments:
            beginning: [bool] If True, the beginning time of the file will be retunred instead of the middle
                time of the chunk.
        """

        if beginning:
            return str(self.beginning_datetime)
        else:
            return str(self.currentTime(dt_obj=True))

    def currentTime(self, dt_obj=False):
        """ Return the mean time of the current image. """

        # Compute number of seconds since the beginning of the video file to the mean time of the frame chunk
        seconds_since_beginning = (self.current_frame_chunk*self.fr_chunk_no
                                   + self.current_fr_chunk_size/2)/self.fps

        # Compute the absolute time
        dt = self.beginning_datetime + datetime.timedelta(seconds=seconds_since_beginning)

        if dt_obj:
            return dt

        else:
            return dt.year, dt.month, dt.day, dt.hour, dt.minute, dt.second, dt.microsecond/1000
        
    def loadVideoFrame(self):
        """ Load the next video frame in line. """

        # Read the frame
        ret, frame = self.cap.read()

        if frame is None:
            return None

        # Convert frame to grayscale
        frame = cv2.cvtColor(frame, cv2.COLOR_BGR2GRAY)

        # Flip the frame if needed
        if self.flipud:
            frame = np.flipud(frame)

        # Bin the frame
        if self.detection and (self.config.detection_binning_factor > 1):
            frame = Image.binImage(frame, self.config.detection_binning_factor,
                                   self.config.detection_binning_method)
            
        return frame


    def loadFrame(self, avepixel=False):
        """ Load the current frame. """

        # If the video was preloaded, return the frame from the list
        if self.preload_video:
            return self.video_frames[self.current_frame]
        
        else:

            # Set the frame location
            self.cap.set(1, self.current_frame)

            return self.loadVideoFrame()

    def currentFrameTime(self, frame_no=None, dt_obj=False):
        """ Return the time of the frame. """

        if frame_no is None:
            frame_no = self.current_frame

        # Compute the datetime of the current frame
        dt = self.beginning_datetime + datetime.timedelta(seconds=frame_no/self.fps)

        if dt_obj:
            return dt

        else:
            return dt.year, dt.month, dt.day, dt.hour, dt.minute, dt.second, dt.microsecond/1000
        
    def loadFullVideo(self):
        """ Load the full video in memory. """

        # Set the frame location
        self.cap.set(1, 0)

        video_frames = []

        for i in range(self.total_frames):

            print('Loading frame: {:4d}/{:4d}'.format(i, self.total_frames), end='\r', flush=True)

            frame = self.loadVideoFrame()

            # If the end of the video files was reached, stop the loop
            if frame is None:
                break

            video_frames.append(frame)

        # Set the frame cursor back to the frame it was before
        self.cap.set(1, self.current_frame)

        return video_frames


class InputTypeUWOVid(InputType):
    def __init__(self, file_path, config, detection=False):
        """ Input file type handle for UWO .vid files.
        
        Arguments:
            file_path: [str] Path to the vid file.
            config: [ConfigStruct object]

        Keyword arguments:
            detection: [bool] Indicates that the input is used for detection. False by default. This will
                control whether the binning is applied or not.

        """
        self.input_type = 'vid'

        # Separate directory path and file name
        self.vid_path = file_path
        self.dir_path, vid_file = os.path.split(file_path)

        self.config = config

        self.detection = detection

        self.ff = None

        # This type of input probably won't have any calstars files
        self.require_calstars = False

        # Byteswap the images
        self.byteswap = True

        print('Using vid file:', self.vid_path)

        # Open the vid file
        self.vid = VidStruct()
        self.vid_file = open(self.vid_path, 'rb', buffering=65536)

        # Read one video frame and rewind to beginning
        readVidFrame(self.vid, self.vid_file)
        self.vidinfo = copy.deepcopy(self.vid)
        self.vid_file.seek(0)

        # Try reading the beginning time of the video from the name
        self.beginning_datetime = unixTime2Date(self.vidinfo.ts, self.vidinfo.tu, dt_obj=True)

        self.current_frame_chunk = 0
        self.current_frame = 0
        self.current_fr_chunk_size = 0

        # Get the total time number of video frames in the file
        self.total_frames = os.path.getsize(self.vid_path)//self.vidinfo.seqlen

        # Get the image size
        self.nrows = self.vidinfo.ht
        self.ncols = self.vidinfo.wid

        # Apply the binning if the detection is used
        if self.detection:
            self.nrows = self.nrows//self.config.detection_binning_factor
            self.ncols = self.ncols//self.config.detection_binning_factor

        # Set the number of frames to be used for averaging and maxpixels
        self.fr_chunk_no = 128

        # Compute the number of frame chunks
        self.total_fr_chunks = self.total_frames//self.fr_chunk_no
        if self.total_fr_chunks == 0:
            self.total_fr_chunks = 1

        self.frame_chunk_unix_times = []

        self.cache = {}

        # Init the dictionary for storing unix times of corresponding frames that were already loaded
        self.utime_frame_dict = {}

        # Do the initial load
        self.loadChunk()

        # Estimate the FPS
        self.fps = 1/((self.frame_chunk_unix_times[-1] - self.frame_chunk_unix_times[0])/self.current_fr_chunk_size)

    def nextChunk(self):
        """ Go to the next frame chunk. """

        self.current_frame_chunk += 1
        self.current_frame_chunk = self.current_frame_chunk%self.total_fr_chunks

        # Update the current frame
        self.current_frame = self.current_frame_chunk*self.fr_chunk_no

    def prevChunk(self):
        """ Go to the previous frame chunk. """

        self.current_frame_chunk -= 1
        self.current_frame_chunk = self.current_frame_chunk%self.total_fr_chunks

        # Update the current frame
        self.current_frame = self.current_frame_chunk*self.fr_chunk_no

    def loadChunk(self, first_frame=None, read_nframes=None):
        """ Load the frame chunk file. 
    
        Keyword arguments:
            first_frame: [int] First frame to read.
            read_nframes: [int] Number of frames to read. If not given (None), self.fr_chunk_no frames will be
                read. If -1, all frames will be read in.
        """

        # If all frames should be taken, set the frame to 0
        if read_nframes == -1:

            first_frame = 0

        # Otherwise, set it to the appropriate chunk or given first frame
        else:

            # Compute the first frame if not given
            if first_frame is None:
                first_frame = self.current_frame_chunk*self.fr_chunk_no

            # Make sure the first frame is within the limits
            first_frame = first_frame%self.total_frames

        # Compute the number of frames to read
        frames_to_read = computeFramesToRead(read_nframes, self.total_frames, self.fr_chunk_no, first_frame)

        # Get the cache ID
        cache_id = getCacheID(first_frame, frames_to_read)

        # Check if this chunk has been cached
        if cache_id in self.cache:
            frame, self.frame_chunk_unix_times, self.current_fr_chunk_size = self.cache[cache_id]
            return frame

        # Set the vid file pointer to the right byte
        self.vid_file.seek(first_frame*self.vidinfo.seqlen)

        # Init making the FF structure
        ff_struct_fake = FFMimickInterface(self.nrows, self.ncols, np.uint16)

        self.frame_chunk_unix_times = []

        # Load the chunk of frames
        for i in range(frames_to_read):

            try:
                frame = readVidFrame(self.vid, self.vid_file)
            except:
                frame = None

            # If the end of the vid file was reached, stop the loop
            if frame is None:
                break

            frame = frame.astype(np.uint16)

            # Bin the frame
            if self.detection and (self.config.detection_binning_factor > 1):
                frame = Image.binImage(frame, self.config.detection_binning_factor,
                                       self.config.detection_binning_method)

            unix_time = self.vid.ts + self.vid.tu/1000000.0

            # Add the unix time to list
            self.frame_chunk_unix_times.append(unix_time)

            # Add frame for FF processing (the frame should already be uint16)
            ff_struct_fake.addFrame(frame)

            unix_time_lst = (self.vid.ts, self.vid.tu)
            if unix_time_lst not in self.utime_frame_dict:
                self.utime_frame_dict[first_frame + i] = unix_time_lst

        self.current_fr_chunk_size = i + 1

        # Finish making the fake FF file
        ff_struct_fake.finish()

        # Store the FF struct to cache to avoid recomputing
        self.cache = {}

        # Save the computed FF to cache
        self.cache[cache_id] = [ff_struct_fake, self.frame_chunk_unix_times, self.current_fr_chunk_size]

        # Set the computed chunk as the current FF
        self.ff = ff_struct_fake

        return ff_struct_fake

    def name(self, beginning=False):
        """ Return the name of the chunk, which is just the time of the middle of the current frame chunk. 
            Alternatively, the beginning of the whole file can be returned.

        Keyword arguments:
            beginning: [bool] If True, the beginning time of the file will be retunred instead of the middle
                time of the chunk.
        """

        if beginning:
            return str(self.beginning_datetime)
        else:
            return str(self.currentTime(dt_obj=True))

    def currentTime(self, dt_obj=False):
        """ Return the mean time of the current image. """

        # Compute the mean UNIX time
        mean_utime = np.mean(self.frame_chunk_unix_times)

        mean_ts = int(mean_utime)
        mean_tu = int((mean_utime - mean_ts)*1000000)

        return unixTime2Date(mean_ts, mean_tu, dt_obj=dt_obj)

    def loadFrame(self, avepixel=False):
        """ Load the current frame. """

        # Set the vid file pointer to the right byte
        self.vid_file.seek(self.current_frame*self.vidinfo.seqlen)

        # Load a frame
        frame = readVidFrame(self.vid, self.vid_file)

        # Bin the frame
        if self.detection and (self.config.detection_binning_factor > 1):
            frame = Image.binImage(frame, self.config.detection_binning_factor, \
                                   self.config.detection_binning_method)

        # Save the frame time
        self.current_frame_time = unixTime2Date(self.vid.ts, self.vid.tu, dt_obj=True)

        unix_time_lst = (self.vid.ts, self.vid.tu)
        if unix_time_lst not in self.utime_frame_dict:
            self.utime_frame_dict[self.current_frame] = unix_time_lst

        return frame

    def getSequenceNumber(self):
        """ Returns the frame sequence number for the current frame. For vid files this is the frame number
            since the beginning of the recording.

        Return:
            [int] Frame sequence number.
        """

        return self.vid.seq

    def currentFrameTime(self, frame_no=None, dt_obj=False):
        """ Return the time of the frame. """

        if frame_no is None:

            # Load the frame time if it wasn't loaded yet
            if not hasattr(self, 'current_frame_time'):
                self.loadFrame()
            
            dt = self.current_frame_time


        else:

            # If the frame number was given, read it from the dictionary or from the file
            if frame_no in self.utime_frame_dict:
                dt = unixTime2Date(*self.utime_frame_dict[frame_no], dt_obj=True)


            else:

                # Set the vid file to the right frame
                self.vid_file.seek(frame_no*self.vidinfo.seqlen)

                # Read the vid file metadata
                readVidFrame(self.vid, self.vid_file)

                # Store the current time to the dictionary
                unix_time_lst = (self.vid.ts, self.vid.tu)
                if unix_time_lst not in self.utime_frame_dict:
                    self.utime_frame_dict[frame_no] = unix_time_lst

                # Revert the vid file pointer to the current frame in the image handle
                self.vid_file.seek((self.current_frame + 1)*self.vidinfo.seqlen)

                dt = unixTime2Date(*unix_time_lst, dt_obj=True)

        if dt_obj:
            return dt

        else:
            return (dt.year, dt.month, dt.day, dt.hour, dt.minute, dt.second, dt.microsecond/1000)



    
class InputTypeImages(object):
    def __init__(self, dir_path, config, beginning_time=None, fps=None, detection=False, flipud=False):
        """ Input file type handle for a folder with images.

        Arguments:
            dir_path: [str] Path to the vid file.
            config: [ConfigStruct object]
        Keyword arguments:
            beginning_time: [datetime] datetime of the beginning of the video. Optional, None by default.
            fps: [float] Known FPS of the images. None by default, in which case it will be read from the
                config file.
            detection: [bool] Indicates that the input is used for detection. False by default. This will
                control whether the binning is applied or not.
        """

        self.input_type = 'images'

        self.dir_path = dir_path
        self.config = config

        self.detection = detection

        self.flipud = flipud

        self.ff = None
        self.cache = {}

        self.dt_frame_time = None
        self.frame_dt_list = None

        # This type of input probably won't have any calstars files
        self.require_calstars = False

        # Disctionary which holds the time of every frame, used for fast frame time lookup
        self.frame_dt_dict = {}

        self.fripon_mode = False
        self.fripon_header = None
        self.cabernet_status = False

        img_types = ['.png', '.jpg', '.bmp', '.fit', '.fits', '.tif']

        # Add raw formats if rawpy is installed
        if 'rawpy' in sys.modules:
            img_types += ['.nef', '.cr2']

        self.img_list = []

        ### Find images in the given folder ###
        for file_name in sorted(os.listdir(self.dir_path)):

            # Check if the file ends with support file extensions
            for fextens in img_types:

                if file_name.lower().endswith(fextens):

                    # Don't take flats, biases, darks, etc.
                    if ('flat' in file_name.lower()) or ('dark' in file_name.lower()) \
                            or ('bias' in file_name.lower()) or ('grid' in file_name.lower()):
                        continue

                    self.img_list.append(file_name)
                    break

        if len(self.img_list) == 0:
            messagebox(title='Input error',
            message="Can't find any images in the given directory! Only PNG, JPG and BMP are supported!")
            sys.exit()

        ### ###

        ### Filter the file list so only the images with most extension types are used ###

        extensions = [entry.split('.')[-1] for entry in self.img_list]
        unique = np.unique(extensions, return_counts=True)
        most_common_extension = unique[0][np.argmax(unique[1])].lower()

        self.img_list = [entry for entry in self.img_list if entry.lower().endswith(most_common_extension)]

        ###


        # Compute the total number of used frames
        self.total_frames = len(self.img_list)



        self.single_image_mode = False

        # If there is only one image, enable the single image mode
        if self.total_frames == 1:

            self.single_image_mode = True

            print()
            print("Single image mode")



        ### Try to detect if the given images are UWO-style PNGs ###

        self.uwo_png_mode = False

        # Load the first image
        img = self.loadFrame(fr_no=0)

        # Get the magick type
        self.uwo_magick_type = self.getUWOMagickType(img)

        if self.uwo_magick_type is not None:

            self.uwo_png_mode = True

            # Get the beginning time
            self.loadFrame(fr_no=0)
            beginning_time = self.dt_frame_time

            print('UWO PNG mode')

        ###

        # Decide if images need to be byteswapped
        if self.uwo_png_mode:
            self.byteswap = True

        else:
            self.byteswap = False


        # If the resolution differs from the one in the config file, change it and write out a warning
        if (img.shape[0] != self.config.height) or (img.shape[1] != self.config.width):
            self.config.height = img.shape[0]
            self.config.width = img.shape[1]
            print()
            print("WARNING! The image resolution differs from the resolution set in the config file.")
            print("Image resolution set to {:d} x {:d} px".format(self.config.width, self.config.height))
            


        # If during the frame loading it was deterined that the images are in the FRIPON format
        if self.fripon_mode:

            print()
            print("FRIPON mode")
            print()

            ### Sort the frames according to the fits header time ###
            
            frame_time_list = []
            for i in range(self.total_frames):
                self.loadFrame(fr_no=i)
                frame_time_list.append(self.dt_frame_time)

            # Sort the image list according to the frame time
            self.img_list = [x for _, x in sorted(zip(frame_time_list, self.img_list))]

            # Load the first frame to get the beginning time
            self.loadFrame(fr_no=0)

            ### ###

            # Set the begin time if in the FRIPON mode
            beginning_time = self.dt_frame_time

            # Load info for CABERNET
            if self.cabernet_status:

                # Try to get the station ID if present
                if "SITE" in self.fripon_header:
                    self.config.stationID = self.fripon_header["SITE"].strip("'").strip()

                else:

                    # Find comment line with station name
                    station_comment = [line for line in self.fripon_header["COMMENT"] if "CABERNET at " in line]

                    if len(station_comment):
                        station_id = " ".join(station_comment[0].split()[2:]).strip("'").strip()
                    else:
                        station_id = "CABERNET-STAT"

                    self.config.stationID = station_id

                self.config.latitude = np.degrees(self.fripon_header["LATITUDE"])
                self.config.longitude = np.degrees(self.fripon_header["LONGITUD"])
                self.config.elevation = wgs84toMSLHeight(np.radians(self.config.latitude), 
                    np.radians(self.config.longitude), self.fripon_header["ALTITUDE"], self.config) # WGS84 in fits

                # Set approximate FOV
                self.config.fov_w = 40
                self.config.fov_h = 27

                # Set magnitude limit
                self.config.catalog_mag_limit = 6.0


            # Load info for FRIPON all-sky cameras
            else:

                # Set station parameters if in the FRIPON mode
                self.config.stationID = self.fripon_header["TELESCOP"].strip()
                self.config.latitude = self.fripon_header["SITELAT"]
                self.config.longitude = self.fripon_header["SITELONG"]
                self.config.elevation = self.fripon_header["SITEELEV"] # MSL

                # Set the catalog to BSC5
                self.config.star_catalog_path = os.path.join(self.config.rms_root_dir, "Catalogs")
                self.config.star_catalog_file = "BSC5"

                # Set approximate FOV
                self.config.fov_h = 180
                self.config.fov_w = 200

                # Set magnitude limit
                self.config.catalog_mag_limit = 3.5



            self.config.width = self.fripon_header["NAXIS1"]
            self.config.height = self.fripon_header["NAXIS2"]
            self.config.fps = self.fps

            # Global shutter
            self.config.deinterlace_order = -2

            



        # Check if the beginning time was given (it will be read from the PNG if the UWO format is given)
        if beginning_time is None:

            try:
                # Try reading the beginning time of the video from the name if time is not given
                self.beginning_datetime = datetime.datetime.strptime(os.path.basename(self.dir_path), \
                                                                     "%Y%m%d_%H%M%S.%f")

            except:
                messagebox(title='Input error',
                message='The time of the beginning cannot be read from the file name! Either change the name of the file to be in the YYYYMMDD_hhmmss format, or specify the beginning time using command line options.')
                sys.exit()

        else:
            self.beginning_datetime = beginning_time



        print('Using folder:', self.dir_path)

        self.current_frame_chunk = 0


        self.current_frame = 0
        self.current_img_file = self.img_list[self.current_frame]



        if self.single_image_mode:

            # Start at frame 100 to accomodate reversing picks, set the max number of frames to 1024
            self.current_frame = 100
            self.total_frames = 1024


        # Load the first image
        img = self.loadFrame()

        # Get the image size (the binning correction doesn't have to be applied because the image is already
        #   binned)
        self.nrows = img.shape[0]
        self.ncols = img.shape[1]

        # Get the image dtype
        self.img_dtype = img.dtype

        # Set the number of frames to be used for averaging and maxpixels
        self.fr_chunk_no = 64

        self.current_fr_chunk_size = self.fr_chunk_no

        # Compute the number of frame chunks
        self.total_fr_chunks = self.total_frames//self.fr_chunk_no
        if self.total_fr_chunks == 0:
            self.total_fr_chunks = 1
            self.current_fr_chunk_size = self.fr_chunk_no = self.total_frames


        # Do the initial load
        self.loadChunk()



        ### SET THE FPS ###

        # Estimate the FPS if UWO pngs are given
        if self.uwo_png_mode and not self.single_image_mode:

            # Convert datetimes to Unix times
            unix_times = [datetime2UnixTime(dt) for dt in self.frame_dt_list]

            fps = 1/((unix_times[-1] - unix_times[0])/self.current_fr_chunk_size)


        # If FPS is not given, use one from the config file
        if fps is None:

            # Don't use the config file if FRIPON files are used
            if not self.fripon_mode:
                self.fps = self.config.fps
                print('Using FPS from config file: ', self.fps)

        else:

            self.fps = fps
            print('Using FPS:', self.fps)

        ### ###


        if self.single_image_mode:

            # Correct the time so that the given time starts on frame 100
            self.beginning_datetime -= datetime.timedelta(seconds=self.current_frame/self.fps)

            print("Beginning time is now relative to frame 100!")
            print()


        print('Total frames:', self.total_frames)


    def nextChunk(self):
        """ Go to the next frame chunk. """

        if not self.single_image_mode:

            self.current_frame_chunk += 1
            self.current_frame_chunk = self.current_frame_chunk%self.total_fr_chunks

            self.current_frame = self.current_frame_chunk*self.fr_chunk_no


    def prevChunk(self):
        """ Go to the previous frame chunk. """

        if not self.single_image_mode:

            self.current_frame_chunk -= 1
            self.current_frame_chunk = self.current_frame_chunk%self.total_fr_chunks

            self.current_frame = self.current_frame_chunk*self.fr_chunk_no


    def loadChunk(self, first_frame=None, read_nframes=None):
        """ Load the frame chunk file.

        Keyword arguments:
            first_frame: [int] First frame to read.
            read_nframes: [int] Number of frames to read. If not given (None), self.fr_chunk_no frames will be
                read. If -1, all frames will be read in.
        """

        # Compute the first index of the chunk
        if read_nframes == -1:
            first_frame = 0

        else:

            # Compute the first frame if it wasn't given
            if first_frame is None:
                first_frame = self.current_frame_chunk*self.fr_chunk_no

            # Make sure the first frame is within the limits
            first_frame = first_frame%self.total_frames



        # In the single image mode, only read one frame
        if self.single_image_mode:

            frames_to_read = 1

        else:

            # Compute the number of frames to read
            frames_to_read = computeFramesToRead(read_nframes, self.total_frames, self.fr_chunk_no, \
                first_frame)


        # Get the cache ID
        cache_id = getCacheID(first_frame, frames_to_read)

        # Check if this chunk has been cached
        if cache_id in self.cache:
            frame, self.frame_dt_list, self.current_fr_chunk_size = self.cache[cache_id]
            return frame

        # Init making the FF structure
        ff_struct_fake = FFMimickInterface(self.nrows, self.ncols, self.img_dtype)

        self.frame_dt_list = []

        # Load the chunk of frames
        for i in range(frames_to_read):

            # Compute the image index
            img_indx = first_frame + i

            # Stop the loop if the ends of images has been reached
            if img_indx >= self.total_frames:
                break

            # Load the image
            frame = self.loadFrame(fr_no=img_indx)

            # Add frame for FF processing
            ff_struct_fake.addFrame(frame.astype(np.uint16))

            # Add the datetime of the frame to list of the UWO png is used
            if self.uwo_png_mode or self.fripon_mode:
                self.frame_dt_list.append(self.currentFrameTime(frame_no=img_indx, dt_obj=True))

        self.current_fr_chunk_size = i

        # Finish making the fake FF file
        ff_struct_fake.finish()

        # Store the FF struct to cache to avoid recomputing
        self.cache = {}

        self.cache[cache_id] = [ff_struct_fake, self.frame_dt_list, self.current_fr_chunk_size]

        # Set the computed chunk as the current FF
        self.ff = ff_struct_fake

        return ff_struct_fake


    def nextFrame(self):
        """ Increment current frame. """

        self.current_frame = (self.current_frame + 1)%self.total_frames


        # In the single image mode, continously cycle through the same frame
        if self.single_image_mode:
            pass
        else:
            self.current_img_file = self.img_list[self.current_frame]


    def prevFrame(self):
        """ Increment current frame. """

        self.current_frame = (self.current_frame - 1)%self.total_frames

        # In the single image mode, continously cycle through the same frame
        if self.single_image_mode:
            pass
        else:
            self.current_img_file = self.img_list[self.current_frame]


    def setFrame(self, fr_num):
        """ Set the current frame.

        Arguments:
            fr_num: [float] Frame number to set.
        """

        self.current_frame = fr_num%self.total_frames


        # In the single image mode, don't change the image
        if self.single_image_mode:
            pass

        else:
            self.current_img_file = self.img_list[self.current_frame]


    def loadFrame(self, avepixel=None, fr_no=None):
        """ Loads the current frame.

        Keyword arguments:
            avepixel: [bool] Does nothing, just for function interface consistency with other input types.
            fr_no: [int] Load a specific frame. None by default, then the current frame will be loaded.
        """

        # If a special frame number was given, use that one
        if fr_no is not None:
            current_img_file = self.img_list[fr_no]

        else:
            current_img_file = self.current_img_file
            fr_no = self.current_frame


        # In the single image mode (but not for UWO), the frame will not change, so load it from the cache 
        #   if available
        single_image_key = "single_image"
        if self.single_image_mode and (not self.uwo_png_mode) and (not self.fripon_mode):
            if single_image_key in self.cache:
                
                # Load the frame from cache
                frame = self.cache[single_image_key]

                return frame



        # Load an .NEF file
        if current_img_file.lower().endswith('.nef') or current_img_file.lower().endswith('.cr2'):
            
            # .nef files will not be brought here if rawpy is not installed

            # Load the raw image
            frame = Image.loadRaw(os.path.join(self.dir_path, current_img_file))


        # Load a FRIPON fit file
        if current_img_file.lower().endswith('.fit'):

            # Load the data from a fits file
            with open(os.path.join(self.dir_path, current_img_file), 'rb') as f:

                # Open the image data
                fits_file = fits.open(f)
                frame = fits_file[0].data

                # Flip image vertically for FRIPON (not CABERNET)
                if not self.cabernet_status:
                    frame = np.flipud(frame)

                # Load the header
                head = fits_file[0].header

                # Save the FRIPON header
                self.fripon_header = head

                # Load the frame time
                timestamp_stripped = head["DATE-OBS"].strip("=").strip("'").strip()
                self.dt_frame_time = datetime.datetime.strptime(timestamp_stripped, "%Y-%m-%dT%H:%M:%S.%f")

                # If CABERNET is used, set a fixed FPS
                if "COMMENT" in head:
                    self.cabernet_status = bool(len([line for line in head["COMMENT"] if "CABERNET" in line]))
                else:
                    self.cabernet_status = False

                if self.cabernet_status:
                    self.fps = 95.129375951

                # If not, read the FPS from the header
                else:
                    self.fps = 1.0/head["EXPOSURE"]


                # Indicate that a FRIPON fit file is read
                self.fripon_mode = True


        # Loads a non-FRIPON FITS image
        elif current_img_file.lower().endswith('.fits'):
            
            # Load the data from a fits file
            with open(os.path.join(self.dir_path, current_img_file), 'rb') as f:

                # Open the image data
                fits_file = fits.open(f)
                frame = fits_file[0].data

                # # Flip image vertically
                # frame = np.flipud(frame)

        # Load a normal image
        else:

            # Get the current image if it's not an NEF file (e.g. png, jpg...)
            frame = cv2.imread(os.path.join(self.dir_path, current_img_file), -1)


        
        # Convert the image to black and white if it's 8 bit and has colors
        if (8*frame.itemsize == 8) and (frame.ndim == 3):
            frame = cv2.cvtColor(frame, cv2.COLOR_BGR2GRAY)


        # If UWO PNG's are used, byteswap the image and read the image time
        if self.uwo_png_mode:

            # Read time from an 8-bit image
            if (8*frame.itemsize == 8):


                # Read the time from an ASGARD image
                if frame[0][3] == 2:
                    ts = (frame[0][15] << 24) + (frame[0][14] << 16) + (frame[0][13] << 8) + frame[0][12]
                    tu = (frame[0][19] << 24) + (frame[0][18] << 16) + (frame[0][17] << 8) + frame[0][16]

                # Read the time from an ASGARD mancut image
                else:
                    ts = (frame[0][23] << 24) + (frame[0][22] << 16) + (frame[0][21] << 8) + frame[0][20]
                    tu = (frame[0][27] << 24) + (frame[0][26] << 16) + (frame[0][25] << 8) + frame[0][24]

            else:
                
                # Byteswap if it's the UWO style 16-bit png
                frame = frame.byteswap()

                if self.uwo_magick_type == "emccd":
                    # Read the time from the image for 16 bit images
                    ts = frame[0][6] + (frame[0][7] << 16)
                    tu = frame[0][8] + (frame[0][9] << 16)

                else:

                    # Read the time from the image for 16 bit images
                    ts = frame[0][10] + (frame[0][11] << 16)
                    tu = frame[0][12] + (frame[0][13] << 16)


            frame_dt = unixTime2Date(ts, tu, dt_obj=True)

            self.dt_frame_time = frame_dt


        if self.uwo_png_mode or self.fripon_mode:

            # Save the frame time of the current frame
            if fr_no not in self.frame_dt_dict:
                self.frame_dt_dict[fr_no] = self.dt_frame_time

        
        # Flip the image vertically if needed
        if self.flipud:
            frame = np.flipud(frame)


        # Bin the frame
        if self.detection and (self.config.detection_binning_factor > 1):
            frame = Image.binImage(frame, self.config.detection_binning_factor,
                                   self.config.detection_binning_method)


        # In the single image mode, store the frame to memory so it doesn't have to be reloaded
        if self.single_image_mode:
            self.cache[single_image_key] = frame


        return frame


    def name(self, beginning=False):
        """ Return the name of the chunk, which is just the time of the middle of the current frame chunk.
            Alternatively, the beginning of the whole file can be returned.

        Keyword arguments:
            beginning: [bool] If True, the beginning time of the file will be retunred instead of the middle
                time of the chunk.
        """

        if beginning:
            return str(self.beginning_datetime)

        else:
            return str(self.currentTime(dt_obj=True))

    def currentTime(self, dt_obj=False):
        """ Return the mean time of the current image. """

        if self.uwo_png_mode or self.fripon_mode:

            # Convert datetimes to Unix times
            unix_times = [datetime2UnixTime(dt) for dt in self.frame_dt_list]

            # Compute the mean of unix times
            unix_mean = np.mean(unix_times)

            ts = int(unix_mean)
            tu = (unix_mean - ts)*1000000

            dt = unixTime2Date(ts, tu, dt_obj=True)

        else:

            # Compute number of seconds since the beginning of the video file to the mean time of the frame chunk
            seconds_since_beginning = (self.current_frame_chunk*self.fr_chunk_no \
                                       + self.current_fr_chunk_size/2)/self.fps

            # Compute the absolute time
            dt = self.beginning_datetime + datetime.timedelta(seconds=seconds_since_beginning)

        if dt_obj:
            return dt

        else:
            return (dt.year, dt.month, dt.day, dt.hour, dt.minute, dt.second, dt.microsecond/1000)

    def currentFrameTime(self, frame_no=None, dt_obj=False):
        """ Return the time of the frame. """

        if frame_no is None:
            frame_no = self.current_frame

        # If the UWO png or FRIPON fit is used, return the time read from the file
        if (self.uwo_png_mode or self.fripon_mode) and (not self.cabernet_status):

            # If the frame number is not given, return the time of the current frame
            if frame_no is None:

                dt = self.dt_frame_time


            # Otherwise, load the frame time
            else:

                # If the frame number is not in the dictionary, load the frame and read the time from it
                if frame_no not in self.frame_dt_dict:
                    current_frame_backup = self.current_frame

                    # Load the time from the given frame
                    self.loadFrame(fr_no=frame_no)

                    # Load back the current frame
                    self.loadFrame(fr_no=current_frame_backup)

                # Read the frame time from the dictionary
                dt = self.frame_dt_dict[frame_no]


        else:

            # Compute the datetime of the current frame
            dt = self.beginning_datetime + datetime.timedelta(seconds=frame_no/self.fps)

        if dt_obj:
            return dt

        else:
            return (dt.year, dt.month, dt.day, dt.hour, dt.minute, dt.second, dt.microsecond/1000)
        

    def getUWOMagickType(self, img):
        """ Return the type of the UWO PNG image. """

        # Read in the magick number as a uint32
        magicknum = np.frombuffer(img[0], dtype=np.uint32)[0]

        # Define the magick numbers for different UWO PNGs
        uwo_magick_num_list = [UWO_MAGICK_CAMO, UWO_MAGICK_EMCCD, UWO_MAGICK_ASGARD]

        # Check the magick number for UWO PNGs
        if magicknum in uwo_magick_num_list:

            # Set the magick type
            if magicknum == UWO_MAGICK_CAMO:
                uwo_magick_type = "camo"
            elif magicknum == UWO_MAGICK_EMCCD:
                uwo_magick_type = "emccd"
            elif magicknum == UWO_MAGICK_ASGARD:
                uwo_magick_type = "asgard"

            return uwo_magick_type

        else:
            return None


class InputTypeDFN(InputType):
    def __init__(self, file_path, config, beginning_time=None, fps=None):
        """ Input file type handle for a folder with images.

        Arguments:
            dir_path: [str] Path to the vid file.
            config: [ConfigStruct object]

        Keyword arguments:
            beginning_time: [datetime] datetime of the beginning of the video. Optional, None by default.
            fps: [float] Known FPS of the images. None by default, in which case it will be read from the
                config file.
            detection: [bool] Indicates that the input is used for detection. False by default. This will
                control whether the binning is applied or not.

        """
        self.input_type = 'dfn'

        self.dir_path, self.image_file = os.path.split(file_path)
        self.config = config

        self.byteswap = False

        # Set the frames to a global shutter, so no correction is applied
        self.config.deinterlace_order = -2

        # This type of input probably won't have any calstars files
        self.require_calstars = False

        if 'rawpy' in sys.modules:
            ### Find images in the given folder ###
            img_types = ['.png', '.jpg', '.bmp', '.tif', '.fits', '.nef', '.cr2']
        else:
            img_types = ['.png', '.jpg', '.bmp', '.tif', '.fits']

        self.beginning_datetime = beginning_time

        # Check if the file ends with support file extensions
        if self.beginning_datetime is None and \
                any([self.image_file.lower().endswith(fextens) for fextens in img_types]):
            try:
                
                # Extract the DFN timestamp from the file name
                image_filename_split = self.image_file.split("_")
                date_str = image_filename_split[1]
                time_str = image_filename_split[2]
                datetime_str = date_str + "_" + time_str
                
                beginning_datetime = datetime.datetime.strptime(
                    datetime_str,
                    "%Y-%m-%d_%H%M%S")

                self.beginning_datetime = beginning_datetime

            except:
                messagebox(title='Input error', \
                    message="Can't parse given DFN file name!")
                sys.exit()

        print('Using folder:', self.dir_path)


        # DFN frames start at 100 to accomodate picking previous frames, and 1024 picks total are allowed
        self.current_frame = 100
        self.total_frames = 1024

        self.ff = None

        # Load the first image
        img = self.loadImage()

        # Get the image size (the binning correction doesn't have to be applied because the image is already
        #   binned)
        self.nrows = img.shape[0]
        self.ncols = img.shape[1]
        self.img_dtype = img.dtype

        if self.nrows > self.ncols:
            temp = self.nrows
            self.nrows = self.ncols
            self.ncols = temp
            img = np.rot90(img)

        self.ff = FFMimickInterface(self.nrows, self.ncols, self.img_dtype)
        self.ff.addFrame(img.astype(np.uint16))
        self.ff.finish()

        # If FPS is not given, use one from the config file
        if fps is None:
            self.fps = self.config.fps
            print('Using FPS from config file: ', self.fps)

        else:
            self.fps = fps
            print('Using FPS:', self.fps)


    def loadImage(self):

        # Load the NEF file
        if self.image_file.lower().endswith('.nef') or self.image_file.lower().endswith('.cr2'):
            
            # .nef files will not be brought here if rawpy is not installed
            # get raw data from .nef file and get image from it
            raw = rawpy.imread(os.path.join(self.dir_path, self.image_file))
            frame = raw.postprocess(gamma=(1,1), output_bps=16, no_auto_bright=True, no_auto_scale=True, \
                output_color=rawpy.ColorSpace.sRGB)

            # Convert the image to grayscale
            frame = cv2.cvtColor(frame, cv2.COLOR_RGB2GRAY)

            
        else:
            # Get the current image
            frame = cv2.imread(os.path.join(self.dir_path, self.image_file), -1)

        # Convert the image to black and white if it's 8 bit
        if 8*frame.itemsize == 8:
            frame = cv2.cvtColor(frame, cv2.COLOR_BGR2GRAY)

        return frame

    def loadChunk(self, first_frame=None, read_nframes=None):
        """ Load the frame chunk file.

        Keyword arguments:
            first_frame: [int] First frame to read.
            read_nframes: [int] Number of frames to read. If not given (None), self.fr_chunk_no frames will be
                read. If -1, all frames will be read in.
        """
        return self.ff

    def name(self, beginning=False):
        return self.image_file

    def currentTime(self, dt_obj=False):
        # Compute the datetime of the current frame
        dt = self.beginning_datetime + datetime.timedelta(seconds=self.total_frames/self.fps/2)

        if dt_obj:
            return dt

        else:
            return dt.year, dt.month, dt.day, dt.hour, dt.minute, dt.second, dt.microsecond/1000

    def currentFrameTime(self, frame_no=None, dt_obj=False):
        if frame_no is None:
            frame_no = self.current_frame

        # Compute the datetime of the current frame
        dt = self.beginning_datetime + datetime.timedelta(seconds=frame_no/self.fps)

        if dt_obj:
            return dt

        else:
            return dt.year, dt.month, dt.day, dt.hour, dt.minute, dt.second, dt.microsecond/1000


def detectInputType(input_path, config, beginning_time=None, fps=None, skip_ff_dir=False, detection=False,
    use_fr_files=False, preload_video=False):
    """ Given the folder of a file, detect the input format.

    Arguments:
        input_path: [str] Input directory path (e.g. dir with FF files or path to a video file).
        config: [Config Struct]

    Keyword arguments:
        beginning_time: [datetime] Datetime of the video beginning. Optional, only can be given for
            video input formats.
        fps: [float] Frames per second, used only when images in a folder are used. If it's not given,
            it will be read from the config file.
        skip_ff_dir: [bool] Skip the input type where there are multiple FFs in the same directory. False
            by default. This is only used for ManualReduction.
        detection: [bool] Indicates that the input is used for detection. False by default. This will
                control whether the binning is applied or not. No effect on FF image handle.
        use_fr_files: [bool] Include FR files together with FF files. False by default, only used in SkyFit.
        preload_video: [bool] Preload the video file. False by default. This is only used for video files.
            Uses a lot of memory, so only use for small videos.

    """
    

    if os.path.isdir(input_path):

        # Detect input type if a directory is given
        img_handle = detectInputTypeFolder(input_path, config, beginning_time=beginning_time, fps=fps, \
            skip_ff_dir=skip_ff_dir, detection=detection, use_fr_files=use_fr_files)
        
    else:
        # Detect input type if a path to a file is given
        img_handle = detectInputTypeFile(input_path, config, beginning_time=beginning_time, fps=fps, \
            detection=detection, preload_video=preload_video)

    return img_handle


def detectInputTypeFolder(input_dir, config, beginning_time=None, fps=None, skip_ff_dir=False, \
    detection=False, use_fr_files=False, flipud=False):
    """ Given the folder of a file, detect the input format.

    Arguments:
        input_path: [str] Input directory path (e.g. dir with FF files).
        config: [Config Struct]

    Keyword arguments:
        beginning_time: [datetime] Datetime of the video beginning. Optional, only can be given for
            when images in a directory as used.
        fps: [float] Frames per second, used only when images in a folder are used. If it's not given,
            it will be read from the config file.
        skip_ff_dir: [bool] Skip the input type where there are multiple FFs in the same directory. False
            by default. This is only used for ManualReduction.
        detection: [bool] Indicates that the input is used for detection. False by default. This will
                control whether the binning is applied or not. No effect on FF image handle.
        use_fr_files: [bool] Include FR files together with FF files. False by default, only used in SkyFit.
        flipud: [bool] Flip the image vertically. False by default.

    """

    ### Find images in the given folder ###
    img_types = ['.png', '.jpg', '.bmp', '.fit', '.tif', '.fits']

    if 'rawpy' in sys.modules:
        img_types += ['.nef', '.cr2']
        

    img_handle = None
    
    # If the given dir path is a directory, search for FF files or individual images
    if not os.path.isdir(input_dir):
        return None


    # Check if there are valid FF names in the directory
    if any([validFFName(ff_file) or validFRName(ff_file) for ff_file in os.listdir(input_dir)]):


        # If FR files are not used, only check for FF files
        if not use_fr_files:
            if not any([validFFName(ff_file) for ff_file in os.listdir(input_dir)]):
                print("No FF files found in directory!")
                return None


        if skip_ff_dir:
            messagebox(title='FF directory',
            message='ManualReduction only works on individual FF files, and not directories with FF files!')
            return None

        else:
            # Init the image handle for FF files in a directory
            img_handle = InputTypeFRFF(input_dir, config, use_fr_files=use_fr_files)
            img_handle.ncols = config.width
            img_handle.nrows = config.height

    elif any([any(file.lower().endswith(x) for x in img_types) for file in os.listdir(input_dir)]) and \
            config.width != 4912 and config.width != 7360:
        img_handle = InputTypeImages(input_dir, config, beginning_time=beginning_time, fps=fps,
                                     detection=detection, flipud=flipud)

    return img_handle



def detectInputTypeFile(input_file, config, beginning_time=None, fps=None, detection=False, 
                        preload_video=False, flipud=False):
    """ Given a file, detect the input format.

    Arguments:
        input_path: [str] Input file path (e.g. path to a video file).
        config: [Config Struct]

    Keyword arguments:
        beginning_time: [datetime] Datetime of the video beginning. Optional, only can be given for
            video input formats.
        fps: [float] Frames per second, used only for a DFN image. If it's not given, it will be read from 
            the config file.
        detection: [bool] Indicates that the input is used for detection. False by default. This will
                control whether the binning is applied or not. No effect on FF image handle.
        preload_video: [bool] Preload the video file. False by default. This is only used for video files.
        flipud: [bool] Flip the image vertically. False by default.

    """

    # If the given path is a file, look for a single FF file, video files, or vid files
    dir_path, file_name = os.path.split(input_file)

    # Check if a single FF file was given
    if validFFName(file_name) or validFRName(file_name):

        # Init the image handle for FF a single FF file
        img_handle = InputTypeFRFF(input_file, config, single_ff=True)
        img_handle.ncols = config.width
        img_handle.nrows = config.height

    # Check if the given file is a video file
    elif file_name.lower().endswith('.mp4') or file_name.lower().endswith('.avi') \
            or file_name.lower().endswith('.mkv') or file_name.lower().endswith('.wmv') \
            or file_name.lower().endswith('.mov'):

        # Init the image hadle for video files
        img_handle = InputTypeVideo(input_file, config, beginning_time=beginning_time,
                                    detection=detection, preload_video=preload_video, flipud=flipud)

    # Check if the given files is the UWO .vid format
    elif file_name.endswith('.vid'):

        # Init the image handle for UWO-type .vid files
        img_handle = InputTypeUWOVid(input_file, config, detection=detection)

    elif config.width == 4912 or config.width == 7360:
        img_handle = InputTypeDFN(input_file, config, beginning_time=beginning_time, fps=fps)

    else:
        messagebox(title="Input format error",
                             message="Couldn\'t find the file type given")
        return None

    return img_handle


if __name__ == "__main__":

    import argparse

    import matplotlib.pyplot as plt

    import RMS.ConfigReader as cr

    ### Functions for testing

    ### COMMAND LINE ARGUMENTS

    # Init the command line arguments parser
    arg_parser = argparse.ArgumentParser(description="""Test.""", formatter_class=argparse.RawTextHelpFormatter)

    arg_parser.add_argument('dir_path', metavar='DIRPATH', type=str, nargs=1, \
                            help='Path to data.')

    # Parse the command line arguments
    cml_args = arg_parser.parse_args()

    #########################

    # Load the configuration file
    config = cr.parse(".config")

    # Test creating a fake FF
    nframes = 64
    img_h = 20
    img_w = 20

    ff = FFMimickInterface(img_h, img_w, np.uint16)

    frames = np.random.normal(10000, 500, size=(nframes, img_h, img_w)).astype(np.uint16)

    for frame in frames:
        ff.addFrame(frame.astype(np.uint16))

    ff.finish()

    # Compute real values
    avepixel = np.mean(frames, axis=0)
    stdpixel = np.std(frames, axis=0)

    print('Std mean ff:', np.mean(ff.stdpixel))
    print('Std mean:', np.mean(stdpixel))
    print('Mean diff:', np.mean(stdpixel - ff.stdpixel))
    plt.imshow(stdpixel - ff.stdpixel)
    plt.show()

    print('ave mean ff:', np.mean(ff.avepixel))
    print('ave mean:', np.mean(avepixel))
    print('Mean diff:', np.mean(avepixel - ff.avepixel))
    plt.imshow(avepixel - ff.avepixel)
    plt.show()

    # # Load the appropriate files
    # img_handle = detectInputType(cml_args.dir_path[0], config)

    # chunk_size = 64

    # for i in range(img_handle.total_frames//chunk_size + 1):

    #     first_frame = i*chunk_size

    #     # Load a chunk of frames
    #     ff = img_handle.loadChunk(first_frame=first_frame, read_nframes=chunk_size)

    #     print(first_frame, first_frame + chunk_size)
    #     plt.imshow(ff.maxpixel - ff.avepixel, cmap='gray')
    #     plt.show()

    #     # Show stdpixel
    #     plt.imshow(ff.stdpixel, cmap='gray')
    #     plt.show()

    #     # Show thresholded image
    #     thresh_img = (ff.maxpixel - ff.avepixel) > (1.0*ff.stdpixel + 30)
    #     plt.imshow(thresh_img, cmap='gray')
    #     plt.show()<|MERGE_RESOLUTION|>--- conflicted
+++ resolved
@@ -763,11 +763,6 @@
 
                 except ValueError:
 
-<<<<<<< HEAD
-=======
-                except:
-                    
->>>>>>> 95ea90fa
                     messagebox(title="Input error", \
                     message="The time of the beginning cannot be read from the file name! Either change the name of the file to be in the YYYYMMDD_hhmmss format, or specify the beginning time using command line options.")
 
