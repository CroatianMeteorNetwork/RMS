""" CMN-style astrometric calibration.
"""

# The MIT License

# Copyright (c) 2016 Denis Vida

# Permission is hereby granted, free of charge, to any person obtaining a copy
# of this software and associated documentation files (the "Software"), to deal
# in the Software without restriction, including without limitation the rights
# to use, copy, modify, merge, publish, distribute, sublicense, and/or sell
# copies of the Software, and to permit persons to whom the Software is
# furnished to do so, subject to the following conditions:

# The above copyright notice and this permission notice shall be included in
# all copies or substantial portions of the Software.

# THE SOFTWARE IS PROVIDED "AS IS", WITHOUT WARRANTY OF ANY KIND, EXPRESS OR
# IMPLIED, INCLUDING BUT NOT LIMITED TO THE WARRANTIES OF MERCHANTABILITY,
# FITNESS FOR A PARTICULAR PURPOSE AND NONINFRINGEMENT. IN NO EVENT SHALL THE
# AUTHORS OR COPYRIGHT HOLDERS BE LIABLE FOR ANY CLAIM, DAMAGES OR OTHER
# LIABILITY, WHETHER IN AN ACTION OF CONTRACT, TORT OR OTHERWISE, ARISING FROM,
# OUT OF OR IN CONNECTION WITH THE SOFTWARE OR THE USE OR OTHER DEALINGS IN
# THE SOFTWARE.

from __future__ import print_function, division, absolute_import

import os
import json
import copy
import datetime


import numpy as np
import scipy.optimize

<<<<<<< HEAD
from RMS.Astrometry.ApplyAstrometry import rotationWrtHorizon, rotationWrtHorizonToPosAngle, \
    raDecToXYPP, xyToRaDecPP
from RMS.Astrometry.Conversions import date2JD, jd2Date, trueRaDec2ApparentAltAz, apparentAltAz2TrueRADec
=======
from RMS.Astrometry.Conversions import date2JD, jd2Date
import RMS.Astrometry.ApplyAstrometry
>>>>>>> 908ee22f
from RMS.Math import angularSeparation

# Import Cython functions
import pyximport
pyximport.install(setup_args={'include_dirs':[np.get_include()]})
from RMS.Astrometry.CyFunctions import trueRaDec2ApparentAltAz



class stationData(object):
    """ Holds information about one meteor station (location) and observed points.
    """

    def __init__(self, file_name):
        self.file_name = file_name
        self.station_code = ''
        self.lon = 0
        self.lat = 0
        self.h = 0
        self.points = []

    def __str__(self):
        return 'Station: ' + self.station_code + ' data points: ' + str(len(self.points))


def parseInf(file_name):
    """ Parse information from an INF file to a stationData object.
    """

    station_data_obj = stationData(file_name)

    with open(file_name) as f:
        for line in f.readlines()[2:]:

            line = line.split()

            if 'Station_Code' in line[0]:
                station_data_obj.station_code = line[1]

            elif 'Long' in line[0]:
                station_data_obj.lon = float(line[1])

            elif 'Lati' in line[0]:
                station_data_obj.lat = float(line[1])

            elif 'Height' in line[0]:
                station_data_obj.h = int(line[1])

            else:
                station_data_obj.points.append(map(float, line))


    return station_data_obj



def getCatalogStarsImagePositions(catalog_stars, jd, platepar):
    """ Get image positions of catalog stars using the current platepar values.
    Arguments:
        catalog_stars: [2D list] A list of (ra, dec, mag) pairs of catalog stars.
        jd: [float] Julian date for transformation.
        platepar: [Platepar]
    Return:
        (x_array, y_array mag_catalog): [tuple of ndarrays] X, Y positons and magnitudes of stars on the
            image.
    """

    ra_catalog, dec_catalog, mag_catalog = catalog_stars.T

    # Convert star RA, Dec to image coordinates
    x_array, y_array = raDecToXYPP(ra_catalog, dec_catalog, jd, platepar)

    return x_array, y_array, mag_catalog



def getPairedStarsSkyPositions(img_x, img_y, jd, platepar):
    """ Compute RA, Dec of all paired stars on the image given the platepar.
    Arguments:
        img_x: [ndarray] Array of column values of the stars.
        img_y: [ndarray] Array of row values of the stars.
        jd: [float] Julian date for transformation.
        platepar: [Platepar instance] Platepar object.
    Return:
        (ra_array, dec_array): [tuple of ndarrays] Arrays of RA and Dec of stars on the image.
    """

    # Compute RA, Dec of image stars
    img_time = jd2Date(jd)
<<<<<<< HEAD
    _, ra_array, dec_array, _ = xyToRaDecPP(len(img_x)*[img_time], img_x,
=======
    _, ra_array, dec_array, _ = RMS.Astrometry.ApplyAstrometry.xyToRaDecPP(len(img_x)*[img_time], img_x, 
>>>>>>> 908ee22f
        img_y, len(img_x)*[1], platepar, extinction_correction=False)

    return ra_array, dec_array


class Platepar(object):
    def __init__(self, distortion_type="poly3+radial"):
        """ Astrometric and photometric calibration plate parameters. Several distortion types are supported.

        Arguments:
            file_name: [string] Path to the platepar file.
        Keyword arguments:
            distortion_type: [str] Distortion type. It can be one of the following:
                - "poly3+radial" - 3rd order polynomial fit including a single radial term
                - "radial3" - 3rd order radial distortion
                - "radial4" - 4th order radial distortion
                - "radial5" - 5th order radial distortion

        Return:
            self: [object] Instance of this class with loaded platepar parameters.
        """

        self.version = 2

        # Set the distortion type
        self.distortion_type = distortion_type
        self.setDistortionType(self.distortion_type)



        # Station coordinates
        self.lat = self.lon = self.elev = 0

        # Reference time and date
        self.time = 0
        self.JD = 0

        # UT correction
        self.UT_corr = 0

        self.Ho = 0
        self.X_res = 0
        self.Y_res = 0

        self.fov_h = 0
        self.fov_v = 0

        # FOV centre
        self.RA_d = 0
        self.dec_d = 0
        self.pos_angle_ref = 0
        self.rotation_from_horiz = 0

        self.az_centre = 0
        self.alt_centre = 0

        # FOV scale (px/deg)
        self.F_scale = 1.0

        # Refraction on/off
        self.refraction = True

        # Equal aspect (X and Y scales are equal) - used ONLY for radial distortion
        self.equal_aspect = False

        # Force distortion centre to image centre
        self.force_distortion_centre = False

        # Photometry calibration
        self.mag_0 = -2.5
        self.mag_lev = 1.0
        self.mag_lev_stddev = 0.0
        self.gamma = 1.0
        self.vignetting_coeff = 0.0

        # Extinction correction scaling
        self.extinction_scale = 1.0

        self.station_code = None

        self.star_list = None

        # Flag to indicate that the platepar was refined with CheckFit
        self.auto_check_fit_refined = False

        # Flag to indicate that the platepar was successfuly auto recalibrated on an individual FF files
        self.auto_recalibrated = False

        # Init the distortion parameters
        self.resetDistortionParameters()


    def resetDistortionParameters(self, preserve_centre=False):
        """ Set the distortion parameters to zero.

        Keyword arguments:
            preserve_centre: [bool] Don't reset the distortion centre. False by default, in which case it will
                be reset.
        """

        # Store the distortion centre if it needs to be preserved
        if preserve_centre:

            # Preserve centre for the radial distortion
            if self.distortion_type.startswith("radial"):

                # Note that the radial distortion parameters are kept in the X poly array
                x_centre_fwd, y_centre_fwd = self.x_poly_fwd[0], self.x_poly_fwd[1]
                x_centre_rev, y_centre_rev = self.x_poly_rev[0], self.x_poly_rev[1]

            else:

                # Preserve centre for the polynomial distortion
                x_centre_fwd, x_centre_rev = self.x_poly_fwd[0], self.x_poly_rev[0]
                y_centre_fwd, y_centre_rev = self.y_poly_fwd[0], self.y_poly_rev[0]


        # Reset distortion fit (forward and reverse)
        self.x_poly_fwd = np.zeros(shape=(12,), dtype=np.float64)
        self.y_poly_fwd = np.zeros(shape=(12,), dtype=np.float64)
        self.x_poly_rev = np.zeros(shape=(12,), dtype=np.float64)
        self.y_poly_rev = np.zeros(shape=(12,), dtype=np.float64)



        # Preserve the image centre
        if preserve_centre:

            # Preserve centre for the radial distortion
            if self.distortion_type.startswith("radial"):

                # Note that the radial distortion parameters are kept in the X poly array
                self.x_poly_fwd[0], self.x_poly_fwd[1] = x_centre_fwd, y_centre_fwd
                self.x_poly_rev[0], self.x_poly_rev[1] = x_centre_rev, y_centre_rev

            else:

                # Preserve centre for the polynomial distortion
                self.x_poly_fwd[0], self.x_poly_rev[0] = x_centre_fwd, x_centre_rev
                self.y_poly_fwd[0], self.y_poly_rev[0] = y_centre_fwd, y_centre_rev


        # Reset the image centre
        else:
            # Set the first coeffs to 0.5, as that is the real centre of the FOV
            self.x_poly_fwd[0] = 0.5
            self.y_poly_fwd[0] = 0.5
            self.x_poly_rev[0] = 0.5
            self.y_poly_rev[0] = 0.5

            # If the distortion is radial, set the second X parameter to 0.5, as x_poly[1] is used for the Y
            #   offset in the radial models
            if self.distortion_type.startswith("radial"):
                self.x_poly_fwd[1] = 0.5
                self.x_poly_rev[1] = 0.5



        self.x_poly = self.x_poly_fwd
        self.y_poly = self.y_poly_fwd



    def setDistortionType(self, distortion_type, reset_params=True):
        """ Sets the distortion type. """

        # List of distortion types an number of parameters for each
        self.distortion_type_list = [
             "poly3+radial",
                  "radial3",
                  "radial4",
                  "radial5"
            ]

        # Set the length of the distortion polynomial depending on the distortion type
        if distortion_type in self.distortion_type_list:
            self.distortion_type = distortion_type

        else:
            raise ValueError("The distortion type is not recognized: {:s}".format(self.distortion_type))


        # Reset distortion parameters
        if reset_params:
            self.resetDistortionParameters()


    def addVignettingCoeff(self, use_flat):
        """ Add a vignetting coeff to the platepar if it doesn't have one.

        Arguments:
            use_flat: [bool] Is the flat used or not.
        """

        # Add a vignetting coefficient if it's not set
        if self.vignetting_coeff is None:

            # Only add it if a flat is not used
            if use_flat:
                self.vignetting_coeff = 0.0

            else:

                # Use 0.001 deg/px as the default coefficeint, as that's the one for 3.6 mm f/0.95 and 16 mm
                #   f/1.0 lenses. The vignetting coeff is dependent on the resolution, the default value of
                #   0.001 deg/px is for 720p.
                self.vignetting_coeff = 0.001*np.hypot(1280, 720)/np.hypot(self.X_res, self.Y_res)



    def fitAstrometry(self, jd, img_stars, catalog_stars, first_platepar_fit=False):
        """ Fit astrometric parameters to the list of star image and celectial catalog coordinates.
        At least 4 stars are needed to fit the rigid body parameters, and 12 to fit the distortion.
        New parameters are saved to the given object.
        Arguments:
            jd: [float] Julian date of the image.
            img_stars: [list] A list of (x, y, intensity_sum) entires for every star.
            catalog_stars: [list] A list of (ra, dec, mag) entries for every star (degrees).
        Keyword arguments:
            first_platepar_fit: [bool] Fit a platepar from scratch. False by default.
        """


        def _calcImageResidualsAstro(params, platepar, jd, catalog_stars, img_stars):
            """ Calculates the differences between the stars on the image and catalog stars in image
                coordinates with the given astrometrical solution.
            """

            # Extract fitting parameters
            ra_ref, dec_ref, pos_angle_ref, F_scale = params

            img_x, img_y, _ = img_stars.T

            pp_copy = copy.deepcopy(platepar)

            pp_copy.RA_d = ra_ref
            pp_copy.dec_d = dec_ref
            pp_copy.pos_angle_ref = pos_angle_ref
            pp_copy.F_scale = abs(F_scale)

            # Get image coordinates of catalog stars
            catalog_x, catalog_y, catalog_mag = getCatalogStarsImagePositions(catalog_stars, jd, pp_copy)

            # Calculate the sum of squared distances between image stars and catalog stars
            dist_sum = np.sum((catalog_x - img_x)**2 + (catalog_y - img_y)**2)

            return dist_sum


        def _calcSkyResidualsAstro(params, platepar, jd, catalog_stars, img_stars):
            """ Calculates the differences between the stars on the image and catalog stars in sky
                coordinates with the given astrometrical solution.
            """

            # Extract fitting parameters
            ra_ref, dec_ref, pos_angle_ref, F_scale = params

            pp_copy = copy.deepcopy(platepar)

            pp_copy.RA_d = ra_ref
            pp_copy.dec_d = dec_ref
            pp_copy.pos_angle_ref = pos_angle_ref
            pp_copy.F_scale = abs(F_scale)

            img_x, img_y, _ = img_stars.T

            # Get image coordinates of catalog stars
            ra_array, dec_array = getPairedStarsSkyPositions(img_x, img_y, jd, pp_copy)

            ra_catalog, dec_catalog, _ = catalog_stars.T

            # Compute the sum of the angular separation
            separation_sum = np.sum(angularSeparation(np.radians(ra_array), np.radians(dec_array), \
                np.radians(ra_catalog), np.radians(dec_catalog))**2)


            return separation_sum



        def _calcImageResidualsDistortion(params, platepar, jd, catalog_stars, img_stars, dimension):
            """ Calculates the differences between the stars on the image and catalog stars in image
                coordinates with the given astrometrical solution.
            Arguments:
                ...
                dimension: [str] 'x' for X polynomial fit, 'y' for Y polynomial fit
            """

            # Set distortion parameters
            pp_copy = copy.deepcopy(platepar)

            if (dimension == 'x') or (dimension == 'radial'):
                pp_copy.x_poly_rev = params
                pp_copy.y_poly_rev = np.zeros(12)

            else:
                pp_copy.x_poly_rev = np.zeros(12)
                pp_copy.y_poly_rev = params


            img_x, img_y, _ = img_stars.T


            # Get image coordinates of catalog stars
            catalog_x, catalog_y, catalog_mag = getCatalogStarsImagePositions(catalog_stars, jd, pp_copy)


            # Calculate the sum of squared distances between image stars and catalog stars, per every
            #   dimension
            if dimension == 'x':
                dist_sum = np.sum((catalog_x - img_x)**2)

            elif dimension == 'y':
                dist_sum = np.sum((catalog_y - img_y)**2)

            # Minimization for the radial distortion
            else:
                dist_sum = np.sum((catalog_x - img_x)**2 + (catalog_y - img_y)**2)



            return dist_sum


        def _calcSkyResidualsDistortion(params, platepar, jd, catalog_stars, img_stars, dimension):
            """ Calculates the differences between the stars on the image and catalog stars in sky
                coordinates with the given astrometrical solution.
            Arguments:
                ...
                dimension: [str] 'x' for X polynomial fit, 'y' for Y polynomial fit
            """

            pp_copy = copy.deepcopy(platepar)

            if (dimension == 'x') or (dimension == 'radial'):
                pp_copy.x_poly_fwd = params

            else:
                pp_copy.y_poly_fwd = params


            img_x, img_y, _ = img_stars.T

            # Get image coordinates of catalog stars
            ra_array, dec_array = getPairedStarsSkyPositions(img_x, img_y, jd, pp_copy)

            ra_catalog, dec_catalog, _ = catalog_stars.T

            # Compute the sum of the angular separation
            separation_sum = np.sum(angularSeparation(np.radians(ra_array), np.radians(dec_array), \
                np.radians(ra_catalog), np.radians(dec_catalog))**2)

            return separation_sum


        # print('ASTRO', _calcImageResidualsAstro([self.RA_d, self.dec_d,
        #     self.pos_angle_ref, self.F_scale],  catalog_stars, img_stars))

        # print('DIS_X', _calcImageResidualsDistortion(self.x_poly_rev,  catalog_stars, \
        #     img_stars, 'x'))

        # print('DIS_Y', _calcImageResidualsDistortion(self.y_poly_rev,  catalog_stars, \
        #     img_stars, 'y'))


        ### ASTROMETRIC PARAMETERS FIT ###

        # Initial parameters for the astrometric fit
        p0 = [self.RA_d, self.dec_d, self.pos_angle_ref, abs(self.F_scale)]

<<<<<<< HEAD
        # Fit the astrometric parameters using the reverse transform for reference
=======
        # Fit the astrometric parameters using the reverse transform for reference        
>>>>>>> 908ee22f
        res = scipy.optimize.minimize(_calcImageResidualsAstro, p0, \
            args=(self, jd, catalog_stars, img_stars), method='SLSQP')

        # # Fit the astrometric parameters using the forward transform for reference
        #   WARNING: USING THIS MAKES THE FIT UNSTABLE
        # res = scipy.optimize.minimize(_calcSkyResidualsAstro, p0, args=(self, jd, \
        #     catalog_stars, img_stars), method='Nelder-Mead')

        # Update fitted astrometric parameters
        self.RA_d, self.dec_d, self.pos_angle_ref, self.F_scale = res.x

<<<<<<< HEAD
        # Recalculate FOV centre
        self.az_centre, self.alt_centre = trueRaDec2ApparentAltAz(self.RA_d, self.dec_d, self.JD, self.lat, self.lon)
=======
        # Force scale to be positive
        self.F_scale = abs(self.F_scale)
        

        # Compute reference Alt/Az to apparent coordinates, epoch of date
        az_centre, alt_centre = trueRaDec2ApparentAltAz( \
            np.radians(self.RA_d), np.radians(self.dec_d), self.JD, \
            np.radians(self.lat), np.radians(self.lon), self.refraction)
        self.az_centre, self.alt_centre = np.degrees(az_centre), np.degrees(alt_centre)

>>>>>>> 908ee22f
        ### ###


        ### DISTORTION FIT ###

        # fit the polynomial distortion parameters if there are more than 12 stars picked
        if self.distortion_type.startswith("poly"):
            min_fit_stars = 12

        # fit the radial distortion parameters if there are more than 7 stars picked
        else:
            min_fit_stars = 7


        if len(img_stars) >= min_fit_stars:

            ### REVERSE MAPPING FIT ###

            # Fit the polynomial distortion
            if self.distortion_type.startswith("poly"):

                # Fit distortion parameters in X direction, reverse mapping
                res = scipy.optimize.minimize(_calcImageResidualsDistortion, self.x_poly_rev, \
                    args=(self, jd, catalog_stars, img_stars, 'x'), method='Nelder-Mead', \
                    options={'maxiter': 10000, 'adaptive': True})

                # Exctact fitted X polynomial
                self.x_poly_rev = res.x

                # Fit distortion parameters in Y direction, reverse mapping
                res = scipy.optimize.minimize(_calcImageResidualsDistortion, self.y_poly_rev, \
                    args=(self, jd, catalog_stars, img_stars, 'y'), method='Nelder-Mead', \
                    options={'maxiter': 10000, 'adaptive': True})

                # Extract fitted Y polynomial
                self.y_poly_rev = res.x


            # Fit radial distortion
            else:

                # Fit the radial distortion - the X polynomial is used to store the fit paramters
                res = scipy.optimize.minimize(_calcImageResidualsDistortion, self.x_poly_rev, \
                    args=(self, jd, catalog_stars, img_stars, 'radial'), method='Nelder-Mead', \
                    options={'maxiter': 10000, 'adaptive': True})

                # IMPORTANT NOTE - the X polynomial is used to store the fit paramters
                self.x_poly_rev = res.x

                # Force distortion centre to image centre
                if self.force_distortion_centre:
                    self.x_poly_rev[0] = 0.5
                    self.x_poly_rev[1] = 0.5

                # Force aspect ratio to 0 if axes are set to be equal
                if self.equal_aspect:
                    self.x_poly_rev[2] = 0

                # Set all parameters not used by the radial fit to 0
                n_params = int(self.distortion_type[-1])
                self.x_poly_rev[(n_params + 2):] *= 0


                # Force distortion centre to image centre
                if self.force_distortion_centre:
                    self.x_poly_rev[0] = 0.5
                    self.x_poly_rev[1] = 0.5

                # Force aspect ratio to 0 if axes are set to be equal
                if self.equal_aspect:
                    self.x_poly_rev[2] = 0

                # Set all parameters not used by the radial fit to 0
                n_params = int(self.distortion_type[-1])
                self.x_poly_rev[(n_params + 2):] *= 0


            ### ###



            # If this is the first fit of the distortion, set the forward parametrs to be equal to the reverse
            if first_platepar_fit:

                self.x_poly_fwd = np.array(self.x_poly_rev)
                self.y_poly_fwd = np.array(self.y_poly_rev)


            ### FORWARD MAPPING FIT ###

            # Fit the polynomial distortion
            if self.distortion_type.startswith("poly"):

                # Fit distortion parameters in X direction, forward mapping
                res = scipy.optimize.minimize(_calcSkyResidualsDistortion, self.x_poly_fwd, \
                    args=(self, jd, catalog_stars, img_stars, 'x'), method='Nelder-Mead', \
                    options={'maxiter': 10000, 'adaptive': True})

                # Extract fitted X polynomial
                self.x_poly_fwd = res.x


                # Fit distortion parameters in Y direction, forward mapping
                res = scipy.optimize.minimize(_calcSkyResidualsDistortion, self.y_poly_fwd, \
                    args=(self, jd, catalog_stars, img_stars, 'y'), method='Nelder-Mead', \
                    options={'maxiter': 10000, 'adaptive': True})

                # IMPORTANT NOTE - the X polynomial is used to store the fit paramters
                self.y_poly_fwd = res.x


            # Fit the radial distortion
            else:

                # Fit the radial distortion - the X polynomial is used to store the fit paramters
                res = scipy.optimize.minimize(_calcSkyResidualsDistortion, self.x_poly_fwd, \
                    args=(self, jd, catalog_stars, img_stars, 'radial'), method='Nelder-Mead', \
                    options={'maxiter': 10000, 'adaptive': True})

                # Extract fitted X polynomial
                self.x_poly_fwd = res.x

<<<<<<< HEAD

                # Force distortion centre to image centre
                if self.force_distortion_centre:
                    self.x_poly_rev[0] = 0.5
                    self.x_poly_rev[1] = 0.5
=======
                # Force distortion centre to image centre
                if self.force_distortion_centre:
                    self.x_poly_fwd[0] = 0.5
                    self.x_poly_fwd[1] = 0.5
>>>>>>> 908ee22f

                # Force aspect ratio to 0 if axes are set to be equal
                if self.equal_aspect:
                    self.x_poly_fwd[2] = 0

                # Set all parameters not used by the radial fit to 0
                n_params = int(self.distortion_type[-1])
                self.x_poly_fwd[(n_params + 2):] *= 0

            ### ###

        else:
            print('Too few stars to fit the distortion, only the astrometric parameters where fitted!')


        # Set the list of stars used for the fit to the platepar
        fit_star_list = []
        for img_coords, cat_coords in zip(img_stars, catalog_stars):

            # Store time, image coordinate x, y, intensity, catalog ra, dec, mag
            fit_star_list.append([jd] + img_coords.tolist() + cat_coords.tolist())


        self.star_list = fit_star_list


        # Set the flag to indicate that the platepar was manually fitted
        self.auto_check_fit_refined = False
        self.auto_recalibrated = False

        ### ###


    def parseLine(self, f):
        """ Read next line, split the line and convert parameters to float.
        @param f: [file handle] file we want to read
        @return (a1, a2, ...): [tuple of floats] parsed data from the line
        """

        return map(float, f.readline().split())


    def loadFromDict(self, platepar_dict, use_flat=None):
        """ Load the platepar from a dictionary. """

        # Parse JSON into an object with attributes corresponding to dict keys
        self.__dict__ = platepar_dict

        # Add the version if it was not in the platepar (v1 platepars didn't have a version)
        if not 'version' in self.__dict__:
            self.version = 1


        # If the refraction was not used for the fit, assume it is disabled
        if not 'refraction' in self.__dict__:
            self.refraction = False


        # Add equal aspect
        if not 'equal_aspect' in self.__dict__:
            self.equal_aspect = False

<<<<<<< HEAD
        if not 'force_distribution_centre' in self.__dict__:
=======
        # Add forcing distortion centre to image center
        if not 'force_distortion_centre' in self.__dict__:
>>>>>>> 908ee22f
            self.force_distortion_centre = False


        # Add the distortion type if not present (assume it's the polynomal type with the radial term)
        if not 'distortion_type' in self.__dict__:

            # Check if the variable with the typo was used and correct it
            if 'distortion_type' in self.__dict__:
                self.distortion_type = self.distortion_type
                del self.distortion_type

            # Otherwise, assume the polynomial type
            else:
                self.distortion_type = "poly3+radial"

        self.setDistortionType(self.distortion_type, reset_params=False)

        # Add UT correction if it was not in the platepar
        if not 'UT_corr' in self.__dict__:
            self.UT_corr = 0

        # Add the gamma if it was not in the platepar
        if not 'gamma' in self.__dict__:
            self.gamma = 1.0

        # Add the vignetting coefficient if it was not in the platepar
        if not 'vignetting_coeff' in self.__dict__:
            self.vignetting_coeff = None

            # Add the default vignetting coeff
            self.addVignettingCoeff(use_flat=use_flat)

        # Add extinction scale
        if not 'extinction_scale' in self.__dict__:
            self.extinction_scale = 1.0

        # Add the list of calibration stars if it was not in the platepar
        if not 'star_list' in self.__dict__:
            self.star_list = []

        # If v1 only the backward distortion coeffs were fitted, so use load them for both forward and
        #   reverse if nothing else is available
        if not 'x_poly_fwd' in self.__dict__:

            self.x_poly_fwd = np.array(self.x_poly)
            self.x_poly_rev = np.array(self.x_poly)
            self.y_poly_fwd = np.array(self.y_poly)
            self.y_poly_rev = np.array(self.y_poly)


        # Convert lists to numpy arrays
        self.x_poly_fwd = np.array(self.x_poly_fwd)
        self.x_poly_rev = np.array(self.x_poly_rev)
        self.y_poly_fwd = np.array(self.y_poly_fwd)
        self.y_poly_rev = np.array(self.y_poly_rev)

        # Set polynomial parameters used by the old code
        self.x_poly = self.x_poly_fwd
        self.y_poly = self.y_poly_fwd


        # Add rotation from horizontal
        if not 'rotation_from_horiz' in self.__dict__:
            self.rotation_from_horiz = rotationWrtHorizon(self)

        # Calculate the datetime
        self.time = jd2Date(self.JD, dt_obj=True)




    def read(self, file_name, fmt=None, use_flat=None):
        """ Read the platepar.

        Arguments:
            file_name: [str] Path and the name of the platepar to read.
        Keyword arguments:
            fmt: [str] Format of the platepar file. 'json' for JSON format and 'txt' for the usual CMN textual
                format.
            use_flat: [bool] Indicates wheter a flat is used or not. None by default.
        Return:
            fmt: [str]
        """


        # Check if platepar exists
        if not os.path.isfile(file_name):
            return False


        # Determine the type of the platepar if it is not given
        if fmt is None:

            with open(file_name) as f:
                data = " ".join(f.readlines())

                # Try parsing the file as JSON
                try:
                    json.loads(data)
                    fmt = 'json'

                except:
                    fmt = 'txt'


        # Load the file as JSON
        if fmt == 'json':

            # Load the JSON file
            with open(file_name) as f:
                data = " ".join(f.readlines())

            # Load the platepar from the JSON dictionary
            self.loadFromDict(json.loads(data), use_flat=use_flat)




        # Load the file as TXT (old CMN format)
        else:

            with open(file_name) as f:

                self.UT_corr = 0
                self.gamma = 1.0
                self.star_list = []

                # Parse latitude, longitude, elevation
                self.lon, self.lat, self.elev = self.parseLine(f)

                # Parse date and time as int
                D, M, Y, h, m, s = map(int, f.readline().split())

                # Calculate the datetime of the platepar time
                self.time = datetime.datetime(Y, M, D, h, m, s)

                # Convert time to JD
                self.JD = date2JD(Y, M, D, h, m, s)

                # Calculate the reference hour angle
                T = (self.JD - 2451545.0)/36525.0
                self.Ho = (280.46061837 + 360.98564736629*(self.JD - 2451545.0) + 0.000387933*T**2 -
                    T**3/38710000.0)%360

                # Parse camera parameters
                self.X_res, self.Y_res, self.focal_length = self.parseLine(f)

                # Parse the right ascension of the image centre
                self.RA_d, self.RA_H, self.RA_M, self.RA_S = self.parseLine(f)

                # Parse the declination of the image centre
                self.dec_d, self.dec_D, self.dec_M, self.dec_S = self.parseLine(f)

                # Parse the rotation parameter
                self.pos_angle_ref = self.parseLine(f)[0]

                # Parse the image scale (convert from arcsec/px to px/deg)
                self.F_scale = self.parseLine(f)[0]
                self.F_scale = 3600/self.F_scale

                # Load magnitude slope parameters
                self.mag_0, self.mag_lev = self.parseLine(f)

                # Load X axis polynomial parameters
                self.x_poly_fwd = self.x_poly_rev = np.zeros(shape=(12,), dtype=np.float64)
                for i in range(12):
                    self.x_poly_fwd[i] = self.x_poly_fwd[i] = self.parseLine(f)[0]

                # Load Y axis polynomial parameters
                self.y_poly_fwd = self.y_poly_rev = np.zeros(shape=(12,), dtype=np.float64)
                for i in range(12):
                    self.y_poly_fwd[i] = self.y_poly_rev[i] = self.parseLine(f)[0]

                # Read station code
                self.station_code = f.readline().replace('\r', '').replace('\n', '')


        # Add a default vignetting coefficient if it already doesn't exist
        self.addVignettingCoeff(use_flat)

        return fmt


    def jsonStr(self):
        """ Returns the JSON representation of the platepar as a string. """

        # Make a copy of the platepar object, which will be modified for writing
        self2 = copy.deepcopy(self)

        # Convert numpy arrays to list, which can be serialized
        self2.x_poly_fwd = self.x_poly_fwd.tolist()
        self2.x_poly_rev = self.x_poly_rev.tolist()
        self2.y_poly_fwd = self.y_poly_fwd.tolist()
        self2.y_poly_rev = self.y_poly_rev.tolist()
        del self2.time

        # For compatibility with old procedures, write the forward distortion parameters as x, y
        self2.x_poly = self.x_poly_fwd.tolist()
        self2.y_poly = self.y_poly_fwd.tolist()

        out_str = json.dumps(self2, default=lambda o: o.__dict__, indent=4, sort_keys=True)

        return out_str


    def write(self, file_path, fmt=None, fov=None, ret_written=False):
        """ Write platepar to file.

        Arguments:
            file_path: [str] Path and the name of the platepar to write.
        Keyword arguments:
            fmt: [str] Format of the platepar file. 'json' for JSON format and 'txt' for the usual CMN textual
                format. The format is JSON by default.
            fov: [tuple] Tuple of horizontal and vertical FOV size in degree. None by default.
            ret_written: [bool] If True, the JSON string of the platepar instead of writing it to disk.
        Return:
            fmt: [str] Platepar format.
        """

        # If the FOV size was given, store it
        if fov is not None:
            self.fov_h, self.fov_v = fov


        # Set JSON to be the defualt format
        if fmt is None:
            fmt = 'json'


        # If the format is JSON, write a JSON file
        if fmt == 'json':

            out_str = self.jsonStr()

            with open(file_path, 'w') as f:
                f.write(out_str)

            if ret_written:
                return fmt, out_str


        # Old CMN format
        else:

            with open(file_path, 'w') as f:

                # Write geo coords
                f.write('{:9.6f} {:9.6f} {:04d}\n'.format(self.lon, self.lat, int(self.elev)))

                # Calculate reference time from reference JD
                Y, M, D, h, m, s, ms = list(map(int, jd2Date(self.JD)))

                # Write the reference time
                f.write('{:02d} {:02d} {:04d} {:02d} {:02d} {:02d}\n'.format(D, M, Y, h, m, s))

                # Write resolution and focal length
                f.write('{:d} {:d} {:f}\n'.format(int(self.X_res), int(self.Y_res), self.focal_length))

                # Write reference RA
                self.RA_H = int(self.RA_d/15)
                self.RA_M = int((self.RA_d/15 - self.RA_H)*60)
                self.RA_S = int(((self.RA_d/15 - self.RA_H)*60 - self.RA_M)*60)

                f.write("{:7.3f} {:02d} {:02d} {:02d}\n".format(self.RA_d, self.RA_H, self.RA_M, self.RA_S))

                # Write reference Dec
                self.dec_D = int(self.dec_d)
                self.dec_M = int((self.dec_d - self.dec_D)*60)
                self.dec_S = int(((self.dec_d - self.dec_D)*60 - self.dec_M)*60)

                f.write("{:+7.3f} {:02d} {:02d} {:02d}\n".format(self.dec_d, self.dec_D, self.dec_M, self.dec_S))

                # Write rotation parameter
                f.write('{:<7.3f}\n'.format(self.pos_angle_ref))

                # Write F scale
                f.write('{:<5.1f}\n'.format(3600/self.F_scale))

                # Write magnitude fit
                f.write("{:.3f} {:.3f}\n".format(self.mag_0, self.mag_lev))

                # Write X distortion polynomial
                for x_elem in self.x_poly_fwd:
                    f.write('{:+E}\n'.format(x_elem))

                # Write y distortion polynomial
                for y_elem in self.y_poly_fwd:
                    f.write('{:+E}\n'.format(y_elem))

                # Write station code
                f.write(str(self.station_code) + '\n')

            if ret_written:
                with open(file_path) as f:
                    out_str = "\n".join(f.readlines())

                return fmt, out_str


        return fmt

    def updateRefRADec(self, skip_rot_update=False):
        """ Update the reference RA and Dec (true in J2000) from Alt/Az (apparent in epoch of date). """

        if not skip_rot_update:
            # Save the current rotation w.r.t horizon value
            self.rotation_from_horiz = rotationWrtHorizon(self)

        # Convert the reference apparent Alt/Az in the epoch of date to true RA/Dec in J2000
        ra, dec = apparentAltAz2TrueRADec(
            self.az_centre, self.alt_centre, self.JD, self.lat, self.lon, self.refraction)

        # Assign the computed RA/Dec to platepar
        self.RA_d = ra
        self.dec_d = dec

        if not skip_rot_update:
            # Update the position angle so that the rotation wrt horizon doesn't change
            self.pos_angle_ref = rotationWrtHorizonToPosAngle(self, self.rotation_from_horiz)

    def __repr__(self):

        out_str  = "Platepar\n"
        out_str += "--------\n"
        out_str += "Reference pointing equatorial (J2000):\n"
        out_str += "    JD      = {:.10f} \n".format(self.JD)
        out_str += "    RA      = {:.6f} deg\n".format(self.RA_d)
        out_str += "    Dec     = {:.6f} deg\n".format(self.dec_d)
        out_str += "    Pos ang = {:.6f} deg\n".format(self.pos_angle_ref)
        out_str += "    Pix scl = {:.2f} arcmin/px\n".format(60/self.F_scale)
        out_str += "Distortion:\n"
        out_str += "    Type = {:s}\n".format(self.distortion_type)

        # If the polynomial is used, the X axis parameters are stored in x_poly, otherwise radials paramters
        #   are used
        if self.distortion_type.startswith("poly"):
            out_str += "    Distortion coeffs (polynomial):\n"
            dist_string = "X"
        else:
            out_str += "    Distortion coeffs (radial):\n"
            out_str += "                 x0,       y0, aspect-1,       k1,       k2,       k3,       k4\n"
            dist_string = ""

        out_str += "img2sky {:s} = {:s}\n".format(dist_string, ", ".join(["{:+8.3f}".format(c) \
            if abs(c) > 10e-4 else "{:+8.1e}".format(c) for c in self.x_poly_fwd]))
        out_str += "sky2img {:s} = {:s}\n".format(dist_string, ", ".join(["{:+8.3f}".format(c) \
            if abs(c) > 10e-4 else "{:+8.1e}".format(c) for c in self.x_poly_rev]))

        # Only print the rest if the polynomial fit is used
        if self.distortion_type.startswith("poly"):
            out_str += "img2sky Y = {:s}\n".format(", ".join(["{:+8.3f}".format(c) \
                if abs(c) > 10e-4 else "{:+8.1e}".format(c) for c in self.y_poly_fwd]))
            out_str += "sky2img Y = {:s}\n".format(", ".join(["{:+8.3f}".format(c) \
                if abs(c) > 10e-4 else "{:+8.1e}".format(c) for c in self.y_poly_rev]))

        return out_str



if __name__ == "__main__":


    import argparse

    # Init argument parser
    arg_parser = argparse.ArgumentParser(description="Test the astrometry functions using the given platepar.")
    arg_parser.add_argument('platepar_path', metavar='PLATEPAR', type=str, \
        help='Path to the platepar file')
<<<<<<< HEAD

    # Parse the command line arguments
    cml_args = arg_parser.parse_args()



=======

    # Parse the command line arguments
    cml_args = arg_parser.parse_args()



>>>>>>> 908ee22f
    # Load the platepar file
    pp = Platepar()
    pp.read(cml_args.platepar_path)


    # Try with using standard coordinates by resetting the distortion coeffs
    pp.resetDistortionParameters()

    # # Reset distortion fit (forward and reverse)
    # pp.x_poly_fwd = np.zeros(shape=(12,), dtype=np.float64)
    # pp.y_poly_fwd = np.zeros(shape=(12,), dtype=np.float64)
    # pp.x_poly_rev = np.zeros(shape=(12,), dtype=np.float64)
    # pp.y_poly_rev = np.zeros(shape=(12,), dtype=np.float64)


    print(pp)

    # Try forward and reverse mapping, and compare results
    for i in range(5):

        # Randomly generate a pick inside the image
        x_img = np.random.uniform(0, pp.X_res)
        y_img = np.random.uniform(0, pp.Y_res)

        # Take current time
        time_data = [2020, 5, 30, 1, 20, 34, 567]

        # Map to RA/Dec
<<<<<<< HEAD
        jd_data, ra_data, dec_data, _ = xyToRaDecPP([time_data], [x_img], \
            [y_img], [1], pp, extinction_correction=False)

        # Map back to X, Y
        x_data, y_data = raDecToXYPP(ra_data, dec_data, jd_data[0], pp)

        # Map forward to sky again
        _, ra_data_rev, dec_data_rev, _ = xyToRaDecPP([time_data], x_data, \
=======
        jd_data, ra_data, dec_data, _ = RMS.Astrometry.ApplyAstrometry.xyToRaDecPP([time_data], [x_img], \
            [y_img], [1], pp, extinction_correction=False)

        # Map back to X, Y
        x_data, y_data = RMS.Astrometry.ApplyAstrometry.raDecToXYPP(ra_data, dec_data, jd_data[0], pp)

        # Map forward to sky again
        _, ra_data_rev, dec_data_rev, _ = RMS.Astrometry.ApplyAstrometry.xyToRaDecPP([time_data], x_data, \
>>>>>>> 908ee22f
            y_data, [1], pp, extinction_correction=False)


        print()
        print("-----------------------")
        print("Init image coordinates:")
        print("X = {:.3f}".format(x_img))
        print("Y = {:.3f}".format(y_img))
        print("Sky coordinates:")
        print("RA  = {:.4f}".format(ra_data[0]))
        print("Dec = {:+.4f}".format(dec_data[0]))
        print("Reverse image coordinates:")
        print("X = {:.3f}".format(x_data[0]))
        print("Y = {:.3f}".format(y_data[0]))
        print("Reverse sky coordinates:")
        print("RA  = {:.4f}".format(ra_data_rev[0]))
        print("Dec = {:+.4f}".format(dec_data_rev[0]))
        print("Image diff:")
        print("X = {:.3f}".format(x_img - x_data[0]))
        print("Y = {:.3f}".format(y_img - y_data[0]))
        print("Sky diff:")
        print("RA  = {:.4f} amin".format(60*(ra_data[0] - ra_data_rev[0])))
<<<<<<< HEAD
        print("Dec = {:+.4f} amin".format(60*(dec_data[0] - dec_data_rev[0])))
=======
        print("Dec = {:+.4f} amin".format(60*(dec_data[0] - dec_data_rev[0])))
>>>>>>> 908ee22f
<|MERGE_RESOLUTION|>--- conflicted
+++ resolved
@@ -34,14 +34,9 @@
 import numpy as np
 import scipy.optimize
 
-<<<<<<< HEAD
 from RMS.Astrometry.ApplyAstrometry import rotationWrtHorizon, rotationWrtHorizonToPosAngle, \
     raDecToXYPP, xyToRaDecPP
 from RMS.Astrometry.Conversions import date2JD, jd2Date, trueRaDec2ApparentAltAz, apparentAltAz2TrueRADec
-=======
-from RMS.Astrometry.Conversions import date2JD, jd2Date
-import RMS.Astrometry.ApplyAstrometry
->>>>>>> 908ee22f
 from RMS.Math import angularSeparation
 
 # Import Cython functions
@@ -131,11 +126,7 @@
 
     # Compute RA, Dec of image stars
     img_time = jd2Date(jd)
-<<<<<<< HEAD
     _, ra_array, dec_array, _ = xyToRaDecPP(len(img_x)*[img_time], img_x,
-=======
-    _, ra_array, dec_array, _ = RMS.Astrometry.ApplyAstrometry.xyToRaDecPP(len(img_x)*[img_time], img_x, 
->>>>>>> 908ee22f
         img_y, len(img_x)*[1], platepar, extinction_correction=False)
 
     return ra_array, dec_array
@@ -506,11 +497,8 @@
         # Initial parameters for the astrometric fit
         p0 = [self.RA_d, self.dec_d, self.pos_angle_ref, abs(self.F_scale)]
 
-<<<<<<< HEAD
+
         # Fit the astrometric parameters using the reverse transform for reference
-=======
-        # Fit the astrometric parameters using the reverse transform for reference        
->>>>>>> 908ee22f
         res = scipy.optimize.minimize(_calcImageResidualsAstro, p0, \
             args=(self, jd, catalog_stars, img_stars), method='SLSQP')
 
@@ -522,21 +510,9 @@
         # Update fitted astrometric parameters
         self.RA_d, self.dec_d, self.pos_angle_ref, self.F_scale = res.x
 
-<<<<<<< HEAD
         # Recalculate FOV centre
         self.az_centre, self.alt_centre = trueRaDec2ApparentAltAz(self.RA_d, self.dec_d, self.JD, self.lat, self.lon)
-=======
-        # Force scale to be positive
-        self.F_scale = abs(self.F_scale)
-        
-
-        # Compute reference Alt/Az to apparent coordinates, epoch of date
-        az_centre, alt_centre = trueRaDec2ApparentAltAz( \
-            np.radians(self.RA_d), np.radians(self.dec_d), self.JD, \
-            np.radians(self.lat), np.radians(self.lon), self.refraction)
-        self.az_centre, self.alt_centre = np.degrees(az_centre), np.degrees(alt_centre)
-
->>>>>>> 908ee22f
+
         ### ###
 
 
@@ -659,18 +635,11 @@
                 # Extract fitted X polynomial
                 self.x_poly_fwd = res.x
 
-<<<<<<< HEAD
 
                 # Force distortion centre to image centre
                 if self.force_distortion_centre:
                     self.x_poly_rev[0] = 0.5
                     self.x_poly_rev[1] = 0.5
-=======
-                # Force distortion centre to image centre
-                if self.force_distortion_centre:
-                    self.x_poly_fwd[0] = 0.5
-                    self.x_poly_fwd[1] = 0.5
->>>>>>> 908ee22f
 
                 # Force aspect ratio to 0 if axes are set to be equal
                 if self.equal_aspect:
@@ -733,12 +702,8 @@
         if not 'equal_aspect' in self.__dict__:
             self.equal_aspect = False
 
-<<<<<<< HEAD
-        if not 'force_distribution_centre' in self.__dict__:
-=======
         # Add forcing distortion centre to image center
         if not 'force_distortion_centre' in self.__dict__:
->>>>>>> 908ee22f
             self.force_distortion_centre = False
 
 
@@ -1107,21 +1072,12 @@
     arg_parser = argparse.ArgumentParser(description="Test the astrometry functions using the given platepar.")
     arg_parser.add_argument('platepar_path', metavar='PLATEPAR', type=str, \
         help='Path to the platepar file')
-<<<<<<< HEAD
 
     # Parse the command line arguments
     cml_args = arg_parser.parse_args()
 
 
 
-=======
-
-    # Parse the command line arguments
-    cml_args = arg_parser.parse_args()
-
-
-
->>>>>>> 908ee22f
     # Load the platepar file
     pp = Platepar()
     pp.read(cml_args.platepar_path)
@@ -1150,16 +1106,6 @@
         time_data = [2020, 5, 30, 1, 20, 34, 567]
 
         # Map to RA/Dec
-<<<<<<< HEAD
-        jd_data, ra_data, dec_data, _ = xyToRaDecPP([time_data], [x_img], \
-            [y_img], [1], pp, extinction_correction=False)
-
-        # Map back to X, Y
-        x_data, y_data = raDecToXYPP(ra_data, dec_data, jd_data[0], pp)
-
-        # Map forward to sky again
-        _, ra_data_rev, dec_data_rev, _ = xyToRaDecPP([time_data], x_data, \
-=======
         jd_data, ra_data, dec_data, _ = RMS.Astrometry.ApplyAstrometry.xyToRaDecPP([time_data], [x_img], \
             [y_img], [1], pp, extinction_correction=False)
 
@@ -1168,7 +1114,6 @@
 
         # Map forward to sky again
         _, ra_data_rev, dec_data_rev, _ = RMS.Astrometry.ApplyAstrometry.xyToRaDecPP([time_data], x_data, \
->>>>>>> 908ee22f
             y_data, [1], pp, extinction_correction=False)
 
 
@@ -1191,8 +1136,4 @@
         print("Y = {:.3f}".format(y_img - y_data[0]))
         print("Sky diff:")
         print("RA  = {:.4f} amin".format(60*(ra_data[0] - ra_data_rev[0])))
-<<<<<<< HEAD
-        print("Dec = {:+.4f} amin".format(60*(dec_data[0] - dec_data_rev[0])))
-=======
-        print("Dec = {:+.4f} amin".format(60*(dec_data[0] - dec_data_rev[0])))
->>>>>>> 908ee22f
+        print("Dec = {:+.4f} amin".format(60*(dec_data[0] - dec_data_rev[0])))