--- conflicted
+++ resolved
@@ -913,16 +913,11 @@
 
     # Load the config file
     config = cr.loadConfigFromDirectory(cml_args.config, 'notused')
-<<<<<<< HEAD
-    # initialise a logger, when running in standalone mode, to avoid DVRip's excessive debug messages
+
+    # Initialise a logger, when running in standalone mode, to avoid DVRip's excessive debug messages
     log_manager = LoggingManager()
     log_manager.initLogging(config, log_file_prefix='camControl_')
     log = getLogger("logger")
-
-
-=======
-    
->>>>>>> 3cf05a5b
     if cmd not in cmd_list:
         log.info('Error: command "%s" not supported', cmd)
         exit(1)
