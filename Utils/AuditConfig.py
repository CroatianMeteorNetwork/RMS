--- conflicted
+++ resolved
@@ -4,15 +4,11 @@
 import sys
 
 
-<<<<<<< HEAD
-=======
 # Map FileNotFoundError to IOError in Python 2 as it does not exist
 if sys.version_info[0] < 3:
     FileNotFoundError = IOError
 
 
-
->>>>>>> 1381e4bf
 try:
     # Python 3
     import configparser
