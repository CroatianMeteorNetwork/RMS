--- conflicted
+++ resolved
@@ -416,11 +416,7 @@
 
 
     def allCoords(self):
-<<<<<<< HEAD
-        """ Return all coordinates, image and sky in the [(x, y, intens_acc), (ra, dec, mag)] list form 
-=======
         """ Return all coordiantes, image and sky in the [(x, y, intens_acc, snr), (ra, dec, mag)] list form 
->>>>>>> 36b306fc
             for every entry. 
         """
 
@@ -529,14 +525,9 @@
         self.single_click_photometry = False
 
         # Star picking mode variables
-<<<<<<< HEAD
-        self.star_aperture_radius = 5
-        self.x_centroid = self.y_centroid = None
-=======
         self.star_aperature_radius = 5
         self.x_centroid = self.y_centroid = self.snr_centroid = None
         self.saturated_centroid = False
->>>>>>> 36b306fc
         self.closest_type = None
         self.closest_cat_star_indx = None
 
@@ -4750,18 +4741,12 @@
                 pix_dist = math.sqrt(i_rel**2 + j_rel**2)
 
                 # Take only those pixels between the inner and the outer circle
-<<<<<<< HEAD
-                if (pix_dist <= outer_radius) and (pix_dist > self.star_aperture_radius):
-                    bg_acc += img_crop[i, j]
-                    bg_counter += 1
-=======
                 if (pix_dist <= outer_radius) and (pix_dist > self.star_aperature_radius):
                     annulus_mask[i, j] = 1
 
                 # Take only those pixels within the star aperature radius
                 if pix_dist <= self.star_aperature_radius:
                     aperture_mask[i, j] = 1
->>>>>>> 36b306fc
 
         
         # Compute the median of the pixels in the aperture mask as the background
@@ -4814,18 +4799,11 @@
                 pix_dist = math.sqrt(i_rel**2 + j_rel**2)
 
                 # Take only those pixels between the inner and the outer circle
-<<<<<<< HEAD
-                if pix_dist <= self.star_aperture_radius:
-                    x_acc += i*(img_crop[i, j] - bg_intensity)
-                    y_acc += j*(img_crop[i, j] - bg_intensity)
-                    intens_acc += img_crop[i, j] - bg_intensity
-=======
                 if pix_dist <= self.star_aperature_radius:
                     x_acc += i*(img_crop[i, j] - bg_median)
                     y_acc += j*(img_crop[i, j] - bg_median)
                     source_intens += img_crop[i, j] - bg_median
                     source_px_count += 1
->>>>>>> 36b306fc
 
         x_centroid = x_acc/source_intens + x_min
         y_centroid = y_acc/source_intens + y_min
