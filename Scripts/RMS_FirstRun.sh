--- conflicted
+++ resolved
@@ -3,11 +3,7 @@
 echo "Waiting 10 seconds to init the Pi..."
 echo ""
 echo "IMPORTANT: RMS will first update itself."
-<<<<<<< HEAD
-echo "Do not touch any file during the update and do not close this window even after RMS starts"
-=======
 echo "Do not touch any file during the update and do not close this window."
->>>>>>> 3cf05a5b
 sleep 12
 
 # Google DNS server IP
