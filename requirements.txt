gitpython>=2.1.8
# Use versions 2.4.0 due to compatibility issues with OpenSSL on Pi3/Jessie
paramiko==2.4.0; python_version=='2.7'
paramiko>=2.9.0; python_version>='3.6'
numpy>=1.13.3,<1.22.0 ; python_version=='2.7'
numpy>=1.21.0,<1.24.0 ; python_version>='3.6' and python_version<='3.9.2'
numpy>=1.26.0,<2.0.0 ; python_version>'3.9.2'
matplotlib>=2.1.1
pyephem>=3.7.6.0
cython>=0.27.3
scipy>=1.0.0
Pillow>=4.3.0
astropy>=2.0.3
imreg_dft @ git+https://github.com/matejak/imreg_dft@master#egg=imreg_dft>'2.0.0'
configparser==4.0.2
imageio==2.6.1
python-dvr>=0.0.1 ; python_version >='3.6'
pyqtgraph @ git+https://github.com/pyqtgraph/pyqtgraph@develop#egg=pyqtgraph ; python_version=='2.7'
pyqtgraph>=0.12,<0.13 ; python_version >='3.6'
pyyaml; python_version>='3.6'
<<<<<<< HEAD
tflite-runtime; python_version >= '3.6' and python_version < '3.12' and sys_platform != 'darwin'
=======
tflite-runtime; python_version >= '3.6' and python_version < '3.12'
tensorflow; python_version >= '3.12' and platform_machine != "armv6l" and platform_machine != "armv7l" and platform_machine != "aarch64" and platform_machine != "arm64"
>>>>>>> ee2f72de
PyGObject; python_version >= '3.6'
astrometry; python_version >= "3.8" and sys_platform != 'win32'
astrometry==3.0.0; python_version >= "3.5" and python_version < "3.8" and sys_platform != 'win32'
pyclean>=2.7.6<|MERGE_RESOLUTION|>--- conflicted
+++ resolved
@@ -18,12 +18,8 @@
 pyqtgraph @ git+https://github.com/pyqtgraph/pyqtgraph@develop#egg=pyqtgraph ; python_version=='2.7'
 pyqtgraph>=0.12,<0.13 ; python_version >='3.6'
 pyyaml; python_version>='3.6'
-<<<<<<< HEAD
 tflite-runtime; python_version >= '3.6' and python_version < '3.12' and sys_platform != 'darwin'
-=======
-tflite-runtime; python_version >= '3.6' and python_version < '3.12'
 tensorflow; python_version >= '3.12' and platform_machine != "armv6l" and platform_machine != "armv7l" and platform_machine != "aarch64" and platform_machine != "arm64"
->>>>>>> ee2f72de
 PyGObject; python_version >= '3.6'
 astrometry; python_version >= "3.8" and sys_platform != 'win32'
 astrometry==3.0.0; python_version >= "3.5" and python_version < "3.8" and sys_platform != 'win32'
