--- conflicted
+++ resolved
@@ -86,14 +86,9 @@
 ```
 conda create --name rms python=3.11
 conda activate rms 
-<<<<<<< HEAD
 conda install -y -c conda-forge numpy scipy gitpython cython matplotlib paramiko
-conda install -y -c conda-forge Pillow pyqtgraph'<=0.12.1'
-=======
-conda install -y -c conda-forge numpy scipy gitpython cython matplotlib
 conda install -y -c conda-forge numba
 conda install -y -c conda-forge Pillow pyqtgraph==0.12.3
->>>>>>> b2cb6851
 conda install -y -c conda-forge ephem
 conda install -y -c conda-forge imageio pandas
 conda install -y -c conda-forge pygobject
