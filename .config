; IMPORTANT: There always must be at least one space after the argument value, before the semicolon in front of the comment.

[System]

stationID: UK0006
latitude: 51.88310 ; +N in degrees 
longitude: -1.30616 ; +E in degrees
elevation: 80 ; meters
cams_code: 0 ; Should be set only if full CAMS compatibility is desired


; External script
; An external script will be run after RMS finishes the processing for the night, it will be passed 
; three arguments:
;   captured_night_dir, archived_night_dir, config - captured_night dir is the full path to the 
;   captured folder of the night, the second one is the archived, and config is an object holding 
;   the values in this config file.
; ---------------
; Enable running an external script at the end of every night of processing
external_script_run: true  
; Run the external script after auto reprocess. "auto_reprocess" needs to be "true" for this to work.
auto_reprocess_external_script_run: true  
; Full path to the external script
external_script_path: /home/pi/source/ukmon-pitools/ukmonPostProc.py  
; Name of the function in the external script which will be called
external_function_name: rmsExternal

; Daily reboot
; ---------------
; Reboot the computer daily after the processing and upload is done
reboot_after_processing: true
; Name of the lock file which the external script should create to prevent rebooting until the 
;   script is done. The external script should remove this file if the reboot is to run after the 
;   script finishes. This file should be created in the config.data_dir directory (i.e. ~/RMS_data).
reboot_lock_file: .reboot_lock

[Capture]

device: rtsp://192.168.1.25:554/user=admin&password=&channel=1&stream=0.sdp ; device id
force_v4l2: false
uyvy_pixelformat: false

width: 1280
height: 720
fps: 25.0 ; frames per second

report_dropped_frames: false

; Region of interest, left limit. -1 to disable
roi_left: -1 
; Region of interest, right limit. -1 to disable
roi_right: -1 
; Region of interest, upper limit. -1 to disable
roi_up: -1 
; Region of interest, lower limit. -1 to disable
roi_down: -1 

; Bit depth of the camera (e.g. an 8-bit camera)
bit_depth: 8 
; Gamma of the camera. Usually 0.45 or 1.0
gamma: 1.0

; Format of files, either 'bin' (CAMS format), or 'fits' (new RMS format)
ff_format: fits

; Approx. horizontal Field-of-view in degrees
fov_w: 87
; Approx. vertical Field-of-view in degrees
fov_h: 45

; Deinterlacing -2 = global shutter, -1 = rolling shutter, 0 = even first, 1 = odd first
deinterlace_order: -1 

; A mask which is applied on every image so that nothing is detected in the masked (blacked out) region
mask: mask.bmp 

; Directory where all data will be stored
data_dir: ~/RMS_data 
; Directory for raw captured files
captured_dir: CapturedFiles 
; Directory for archived files
archived_dir: ArchivedFiles 

; Extra available space in GB to leave on the SD card every night after the predicted size of all 
;     FF files have been taken into account
extra_space_gb: 6

; Directory for log files
log_dir: logs

; Enable/disable showing maxpixel on the screen during capture
live_maxpixel_enable: false

; Enable/disable saving a live.jpg file in the data directory with the latest image
live_jpg: false

; Enable/disable showing a slideshow of last night's meteor detections on the screen during the day
slideshow_enable: false

; Automatically reprocess broken capture directories (due to e.g. power cut or system crash)
auto_reprocess: true  

; Flag file which indicates that the previously processed files are loaded during capture resume
capture_resume_flag_file: .capture_resuming


[Build]

; Compiler arguments for cython
rpi_weave: -O3 -mfpu=neon -funsafe-loop-optimizations -ftree-loop-if-convert-stores
linux_pc_weave: -O3
win_pc_weave: -Wall


[Upload]

; Flag for enabling/disabling upload to server
upload_enabled:  true
; Delay upload for the given number of minutes
upload_delay: 0
; Server address
hostname: gmn.uwo.ca 
; Standard SSH port
host_port: 22 
; Path to the SSH private key.
rsa_private_key: ~/.ssh/id_rsa 
; Directory on the server where the detected files will be uploaded to
remote_dir: files 
; Name of the file where the upload queue will be stored.
upload_queue_file: FILES_TO_UPLOAD.inf 

; Upload mode
; -----------
; By default, RMS will upload text files with meteor and star detections, secondary data products 
;     such as calibration plots, all FF image files, and all FR files with raw fireball frames.
;     This typically results in an archive of 100-500 MB in size. Some stations have limited 
;     data or bad internet connections, so a reduced data set can be uploaded to the server.
; Options:
;     1 - Normal mode. Everything is uploaded, including FF files with detections.
;     2 - Skip FFs. Everything except two FF files will be uploaded. One with the most matched stars
;         and another random one with a meteor detection.
;     3 - Skip FFs and FRs. Same as option 2, but FR files will also be skipped.
upload_mode: 1



[Compression]



[FireballDetection]

; Flag for enabling/disabling fireball detection
enable_fireball_detection: true 
; Subsample to 16x16 squares (default 16)
subsampling_size: 16 
; Weight for stddev in thresholding for fireball extraction
k1: 7.0
; Absolute offset in thresholding for fireball extraction
j1: 10
; Maximum time in seconds for which line finding algorithm can run (seconds)
max_time: 6
; Average frame level at which the image will not be processed, as it will be deemed too white
white_avg_level: 220 
; Absolute minimum brightness in order to consider a pixel (0-255)
minimal_level: 40 
; How many pixels in a square to consider it as an event point (DEFAULT 8)
minimum_pixels: 8 
; Absolute number of points per frame required for flare detection
max_points_per_frame: 30 
; Multiplied with median number of points, used for flare detection
max_per_frame_factor: 10 
; If there is more event points than this threshold, randomize them
max_points: 500
; Minimum number of frames covered by event points (not just one line, but all points)
min_frames: 6 
; Minimum number of event points in a line
min_points: 8 
; Percentage of frames to extrapolate before a detected start of a meteor trail
extend_before: 0.15
; Percentage of frames to extrapolate after a detected end of a meteor trail 
extend_after: 0.15 
; Absolute minimum size for extracted frame crop
min_window_size: 100
; Absolute minimum size for extracted frame crop
max_window_size: 400 
; Threshold for dynamically determining window size
threshold_for_size: 0.9
; Maximum distance between the line and the point to be takes as a part of the same line 
distance_threshold: 70 
; Maximum allowed gap between points
gap_threshold: 150 
; Minimum range of frames that a line should cover (eliminates flash detections)
line_minimum_frame_range: 6 
; Constant that determines the influence of average point distance on the line quality
line_distance_const: 4 
; Ratio of how many points must be close to the line before considering searching for another line
point_ratio_threshold: 0.7 
; Maximum number of lines which are allowed to be found on the image
max_lines: 5 


[MeteorDetection]

; Minimum number of stars required in order to run the detection
<<<<<<< HEAD
ff_min_stars: 20
=======
ff_min_stars = 10 
>>>>>>> a8c1f1d6

; Binning (only supported for videos, images, and vid files, but no FF files!)
; -------
; Bin images before detection (has to be a factor of 2, e.g. 2, 4, 8, etc.). The X, Y coordinates in 
; detections will be rescaled to the original size. 1 = do not bin.
detection_binning_factor: 1 
; The image can be binned by either averaging ('avg') or summing ('sum') pixel intensities in the bin window.
; Note that the output image data type is uint16, so be careful of integer overflows when using "sum" method!
detection_binning_method: avg

; Thresholding and KHT parameters
; -------------------------------
; Weight for stddev in thresholding for faint meteor detection
k1: 3.5
; Absolute levels above average in thresholding for faint meteor detection 
j1: 12 
; Maximum ratio of white to all pixels on a thresholded image (used to avoid searching on very messed up 
; images)
max_white_ratio: 0.05
; Size of the time window which will be slided over the time axis 
time_window_size: 64 
; Subdivision size of the time axis (256 will be divided into 256/time_slide parts)
time_slide: 32 
; Maximum number of lines to be found on the time segment with KHT
max_lines_det: 30 
; Minimum Frechet distance between KHT lines in Cartesian space to merge them (used for merging similar 
; lines after KHT)
line_min_dist: 50
; Width of the stripe around the line which will be used for centroiding and photometry
stripe_width: 28 

; Directory where binaries are built
kht_build_dir: build
; Name of the KHT binary
kht_binary_name: kht_module
; Extension of the KHT binary
kht_binary_extension: so

; 3D matched filter parameters
; ----------------------------
; Maximum number of points during 3D line search in faint meteor detection (used to minimize runtime)
max_points_det: 500 
; Maximum distance between the line and the point to be taken as a part of the same line, rescaled to 720x576 (if > 20, it will be divided by subsampling_size^2 to preserve compatibility with older config files)
distance_threshold_det: 5
; Maximum allowed gap between points in pixels, rescaled to 720x576 (if > 100, it will be divided by subsampling_size^2 to preserve compatibility with older config files)
gap_threshold_det: 50
; Minimum number of pixels in a strip
min_pixels_det: 10 
; Minimum number of frames per one detection
line_minimum_frame_range_det: 4 
; Constant that determines the influence of average point distance on the line quality
line_distance_const_det: 4 
; Maximum time in seconds for which line finding algorithm can run
max_time_det: 7

; Postprocessing parameters
; -------------------------
; Angle similarity between 2 lines in a stripe to be merged
vect_angle_thresh: 20 
; How many frames to check during centroiding before and after the initially determined frame range
frame_extension: 10 

; Centroiding
; ------------
; Maximum deviation of a centroid point from a LSQ fitted line (if above max, it will be rejected)
centroids_max_deviation: 2 
; Maximum distance in pixels between centroids (used for filtering spurious centroids)
centroids_max_distance: 30 

; Angular velocity filter
ang_vel_min: 2.0 ; deg/s
ang_vel_max: 51.0 ; deg/s

; Filtering by intensity
; By default the peak of the meteor should be at least 16x brighter than the background. This is the 
; multiplier that scales this number (1.0 = 16x).
min_patch_intensity_multiplier: 2.5


[StarExtraction]

; Extract stars
; -------------
; Maximum mean intensity of an image before it is discarded as too bright
max_global_intensity: 140 
; Apply a mask on the detections by removing all that are too close to the given image border (in pixels)
border: 15 
; Size of the neighbourhood for the maximum search (in pixels)
neighborhood_size: 10
; A threshold for cutting the detections which are too faint (0-255)
intensity_threshold: 15
; An upper limit on number of stars before the PSF fitting (more than that would take too long to process)
max_stars: 500

; PSF fit and filtering
; ---------------------
; Radius (in pixels) of image segment around the detected star on which to perform the fit
segment_radius: 4 
; Minimum ratio of 2D Gaussian sigma X and sigma Y to be taken as a stars (hot pixels are narrow, while 
; stars are round)
roundness_threshold: 0.5 
; Maximum ratio between 2 sigma of the star and the image segment area
max_feature_ratio: 0.8 


[Calibration]

; True - use flat for calibration, false - do not use flat
use_flat: false 
; Name of the flat field file
flat_file: flat.bmp 
; Minimum number of FF images for making a flat
flat_min_imgs: 30 

; Star catalog
; ------------
; Name of the folder where the star catalog are kept
star_catalog_path: Catalogs 
; Catalog file name (GAIA DR2 by default)
star_catalog_file: gaia_dr2_mag_11.5.npy 
;star_catalog_file: BSC5
; Ratio of B, V, R, I bands - use this only for the STARS9TH_VBVRI.txt catalog
;star_catalog_band_ratios: 0.1,0.32,0.23,0.35 

; Platepar
; --------
; The default name of the PlatePar file
platepar_name: platepar_cmn2010.cal 
; Name of the JSON file with recalibrated platepars for constant intervals of FF files
platepars_flux_recalibrated_name: platepars_flux_recalibrated.json
; Name of the JSON file with recalibrated platepars for every FF file
platepars_recalibrated_name: platepars_all_recalibrated.json
; Name of the new platepar file on the server
platepar_remote_name: platepar_latest.cal 
; Name of the directory on the server which contains platepars
remote_platepar_dir: platepars

; Auto recalibration
; -----------
; The limiting magnitude of the used stars, used for filtering out catalog stars which are fainter then 
; the system can detect
catalog_mag_limit: 5.2
; How many calstars FF files to evaluate 
calstars_files_N: 400 
; Minimum number of stars to use
calstars_min_stars: 1000 
; A minimum number of stars on the image for accepting the image
min_matched_stars: 10
; If the average distance (pixels) between catalog and image stars is below this threshold, astrometry 
; recalibration will not run but the existing calibration will be used
dist_check_threshold: 0.33 
; If the averge distance (pixels) is below this number, only a quick recalibration procedure will run
dist_check_quick_threshold: 0.4


[Thumbnails]

; Thumbnail binning
thumb_bin:      4
; How many images will be stacked per each thumbnail
thumb_stack:    5
; Number of thumbnails in each row
thumb_n_width: 10


[Stack]

; Whether to apply the mask to stack or not
stack_mask: false

[Colors]
; colour palette to use for various charts -can be any matplotlib colour scheme
; other options are gist_ncar, rainbow, gist_rainbow, inferno 

shower_color_map: gist_ncar<|MERGE_RESOLUTION|>--- conflicted
+++ resolved
@@ -203,11 +203,7 @@
 [MeteorDetection]
 
 ; Minimum number of stars required in order to run the detection
-<<<<<<< HEAD
 ff_min_stars: 20
-=======
-ff_min_stars = 10 
->>>>>>> a8c1f1d6
 
 ; Binning (only supported for videos, images, and vid files, but no FF files!)
 ; -------
